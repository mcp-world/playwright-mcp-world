{
  "name": "playwright-mcp-advanced",
  "version": "0.0.31",
  "description": "Advanced Playwright Tools for MCP",
  "keywords": [
    "playwright",
    "mcp",
    "tools"
  ],
  "type": "module",
  "repository": {
    "type": "git",
    "url": "git+https://github.com/viktor-silakov/playwright-mcp-advanced.git"
  },
  "homepage": "https://github.com/viktor-silakov/playwright-mcp-advanced",
  "engines": {
    "node": ">=18"
  },
  "author": {
    "name": "Viktor Silakov"
  },
  "license": "Apache-2.0",
  "scripts": {
    "build": "tsc",
    "lint": "npm run update-readme && eslint . && tsc --noEmit",
    "update-readme": "tsx utils/update-readme.ts && git add README.md && git diff --staged --quiet README.md || git commit -m \"Update README documentation automatically\"",
    "test": "playwright test --workers=5",
    "ctest": "playwright test --project=chrome",
    "ftest": "playwright test --project=firefox",
    "wtest": "playwright test --project=webkit",
<<<<<<< HEAD
    "etest": "playwright test --project=chromium-extension",
    "run-server": "node lib/browserServer.js",
=======
    "run-server": "tsx src/browserServer.ts",
    "dev": "mcp-server-playwright",
    "dev-watch": "tsx watch src/program.ts",
>>>>>>> 2b36a7b1
    "clean": "rm -rf lib",
    "release": "npm run clean && npm run update-readme && npm run build && npm run test && release-it  --increment"
  },
  "exports": {
    "./package.json": "./package.json",
    ".": {
      "types": "./index.d.ts",
      "default": "./index.js"
    }
  },
  "dependencies": {
    "@modelcontextprotocol/sdk": "^1.11.0",
    "commander": "^13.1.0",
    "debug": "^4.4.1",
    "mime": "^4.0.7",
    "playwright": "1.53.0",
<<<<<<< HEAD
    "ws": "^8.18.1",
=======
    "tsx": "^4.15.1",
>>>>>>> 2b36a7b1
    "zod-to-json-schema": "^3.24.4"
  },
  "devDependencies": {
    "@eslint/eslintrc": "^3.2.0",
    "@eslint/js": "^9.19.0",
    "@playwright/test": "1.53.0",
    "@stylistic/eslint-plugin": "^3.0.1",
    "@types/chrome": "^0.0.315",
    "@types/debug": "^4.1.12",
    "@types/node": "^22.13.10",
    "@types/ws": "^8.18.1",
    "@typescript-eslint/eslint-plugin": "^8.26.1",
    "@typescript-eslint/parser": "^8.26.1",
    "@typescript-eslint/utils": "^8.26.1",
    "eslint": "^9.19.0",
    "eslint-plugin-import": "^2.31.0",
    "eslint-plugin-notice": "^1.0.0",
    "release-it": "^19.0.3",
    "typescript": "^5.8.2"
  },
  "bin": {
    "mcp-server-playwright": "cli.js"
  }
}<|MERGE_RESOLUTION|>--- conflicted
+++ resolved
@@ -28,14 +28,10 @@
     "ctest": "playwright test --project=chrome",
     "ftest": "playwright test --project=firefox",
     "wtest": "playwright test --project=webkit",
-<<<<<<< HEAD
     "etest": "playwright test --project=chromium-extension",
-    "run-server": "node lib/browserServer.js",
-=======
     "run-server": "tsx src/browserServer.ts",
     "dev": "mcp-server-playwright",
     "dev-watch": "tsx watch src/program.ts",
->>>>>>> 2b36a7b1
     "clean": "rm -rf lib",
     "release": "npm run clean && npm run update-readme && npm run build && npm run test && release-it  --increment"
   },
@@ -52,11 +48,8 @@
     "debug": "^4.4.1",
     "mime": "^4.0.7",
     "playwright": "1.53.0",
-<<<<<<< HEAD
+    "tsx": "^4.15.1",
     "ws": "^8.18.1",
-=======
-    "tsx": "^4.15.1",
->>>>>>> 2b36a7b1
     "zod-to-json-schema": "^3.24.4"
   },
   "devDependencies": {
