{
  "name": "@mcp-world/playwright-mcp-world",
  "version": "0.0.36",
  "description": "Community-driven Playwright Tools for MCP with additional features",
  "keywords": [
    "playwright",
    "mcp",
    "tools"
  ],
  "type": "module",
  "repository": {
    "type": "git",
    "url": "git+https://github.com/mcp-world/playwright-mcp-world.git"
  },
  "homepage": "https://github.com/mcp-world/playwright-mcp-world",
  "engines": {
    "node": ">=18"
  },
  "author": {
    "name": "MCP World Community"
  },
  "license": "Apache-2.0",
  "scripts": {
    "build": "tsc",
    "build:extension": "tsc --project extension",
    "lint": "npm run update-readme && eslint . && tsc --noEmit",
    "lint-fix": "eslint . --fix",
    "update-readme": "node utils/update-readme.js",
    "watch": "tsc --watch",
    "watch:extension": "tsc --watch --project extension",
    "test": "playwright test --workers=5",
    "ctest": "playwright test --project=chrome",
    "ftest": "playwright test --project=firefox",
    "wtest": "playwright test --project=webkit",
    "run-server": "tsx src/browserServer.ts",
    "dev": "mcp-server-playwright",
    "dev-watch": "tsx watch src/program.ts",
    "docker:build": "make docker-build",
    "docker:test": "make docker-test",
    "docker:server": "make docker-server",
    "docker:cleanup": "make docker-cleanup",
    "clean": "rm -rf lib extension/lib",
    "release": "npm run clean && npm run update-readme && npm run build && npm run test && release-it  --increment",
    "npm-publish": "npm run clean && npm run build && npm run test && npm publish"
  },
  "exports": {
    "./package.json": "./package.json",
    ".": {
      "types": "./index.d.ts",
      "default": "./index.js"
    }
  },
  "dependencies": {
    "@modelcontextprotocol/sdk": "^1.16.0",
    "commander": "^13.1.0",
    "debug": "^4.4.1",
    "mime": "^4.0.7",
    "playwright": "1.54.1",
    "playwright-core": "1.54.1",
    "playwright-extra": "^4.3.6",
    "puppeteer-extra-plugin-stealth": "^2.11.2",
    "tsx": "^4.15.1",
    "ws": "^8.18.1",
    "zod-to-json-schema": "^3.24.4"
  },
  "devDependencies": {
    "@anthropic-ai/sdk": "^0.57.0",
    "@eslint/eslintrc": "^3.2.0",
    "@eslint/js": "^9.19.0",
    "@playwright/test": "1.55.0-alpha-1752701791000",
    "@stylistic/eslint-plugin": "^3.0.1",
    "@types/chrome": "^0.0.315",
    "@types/debug": "^4.1.12",
    "@types/node": "^22.13.10",
    "@types/ws": "^8.18.1",
    "@typescript-eslint/eslint-plugin": "^8.26.1",
    "@typescript-eslint/parser": "^8.26.1",
    "@typescript-eslint/utils": "^8.26.1",
    "dotenv": "^17.2.0",
    "eslint": "^9.19.0",
    "eslint-plugin-import": "^2.31.0",
    "eslint-plugin-notice": "^1.0.0",
<<<<<<< HEAD
    "release-it": "^19.0.3",
=======
    "openai": "^5.10.2",
>>>>>>> 2c5eac89
    "typescript": "^5.8.2"
  },
  "bin": {
    "mcp-server-playwright": "cli.js"
  }
}<|MERGE_RESOLUTION|>--- conflicted
+++ resolved
@@ -80,11 +80,8 @@
     "eslint": "^9.19.0",
     "eslint-plugin-import": "^2.31.0",
     "eslint-plugin-notice": "^1.0.0",
-<<<<<<< HEAD
+    "openai": "^5.10.2",
     "release-it": "^19.0.3",
-=======
-    "openai": "^5.10.2",
->>>>>>> 2c5eac89
     "typescript": "^5.8.2"
   },
   "bin": {
