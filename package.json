{
  "name": "playwright-mcp-advanced",
  "version": "0.0.31",
  "description": "Advanced Playwright Tools for MCP",
  "keywords": [
    "playwright",
    "mcp",
    "tools"
  ],
  "type": "module",
  "repository": {
    "type": "git",
    "url": "git+https://github.com/viktor-silakov/playwright-mcp-advanced.git"
  },
  "homepage": "https://github.com/viktor-silakov/playwright-mcp-advanced",
  "engines": {
    "node": ">=18"
  },
  "author": {
    "name": "Viktor Silakov"
  },
  "license": "Apache-2.0",
  "scripts": {
    "build": "tsc",
    "lint": "npm run update-readme && eslint . && tsc --noEmit",
    "update-readme": "tsx utils/update-readme.ts && git add README.md && git diff --staged --quiet README.md || git commit -m \"Update README documentation automatically\"",
    "test": "playwright test --workers=5",
    "ctest": "playwright test --project=chrome",
    "ftest": "playwright test --project=firefox",
    "wtest": "playwright test --project=webkit",
<<<<<<< HEAD
    "etest": "playwright test --project=chromium-extension",
    "run-server": "tsx src/browserServer.ts",
    "dev": "mcp-server-playwright",
    "dev-watch": "tsx watch src/program.ts",
=======
    "docker:build": "make docker-build",
    "docker:test": "make docker-test",
    "docker:server": "make docker-server",
    "docker:cleanup": "make docker-cleanup",
>>>>>>> 7e5712a7
    "clean": "rm -rf lib",
    "release": "npm run clean && npm run update-readme && npm run build && npm run test && release-it  --increment"
  },
  "exports": {
    "./package.json": "./package.json",
    ".": {
      "types": "./index.d.ts",
      "default": "./index.js"
    }
  },
  "dependencies": {
    "@modelcontextprotocol/sdk": "^1.11.0",
    "commander": "^13.1.0",
    "debug": "^4.4.1",
    "mime": "^4.0.7",
    "playwright": "1.53.0",
    "tsx": "^4.15.1",
    "ws": "^8.18.1",
    "zod-to-json-schema": "^3.24.4"
  },
  "devDependencies": {
    "@eslint/eslintrc": "^3.2.0",
    "@eslint/js": "^9.19.0",
    "@playwright/test": "1.53.0",
    "@stylistic/eslint-plugin": "^3.0.1",
    "@types/chrome": "^0.0.315",
    "@types/debug": "^4.1.12",
    "@types/node": "^22.13.10",
    "@types/ws": "^8.18.1",
    "@typescript-eslint/eslint-plugin": "^8.26.1",
    "@typescript-eslint/parser": "^8.26.1",
    "@typescript-eslint/utils": "^8.26.1",
    "eslint": "^9.19.0",
    "eslint-plugin-import": "^2.31.0",
    "eslint-plugin-notice": "^1.0.0",
    "release-it": "^19.0.3",
    "typescript": "^5.8.2"
  },
  "bin": {
    "mcp-server-playwright": "cli.js"
  }
}<|MERGE_RESOLUTION|>--- conflicted
+++ resolved
@@ -28,17 +28,14 @@
     "ctest": "playwright test --project=chrome",
     "ftest": "playwright test --project=firefox",
     "wtest": "playwright test --project=webkit",
-<<<<<<< HEAD
     "etest": "playwright test --project=chromium-extension",
     "run-server": "tsx src/browserServer.ts",
     "dev": "mcp-server-playwright",
     "dev-watch": "tsx watch src/program.ts",
-=======
     "docker:build": "make docker-build",
     "docker:test": "make docker-test",
     "docker:server": "make docker-server",
     "docker:cleanup": "make docker-cleanup",
->>>>>>> 7e5712a7
     "clean": "rm -rf lib",
     "release": "npm run clean && npm run update-readme && npm run build && npm run test && release-it  --increment"
   },
