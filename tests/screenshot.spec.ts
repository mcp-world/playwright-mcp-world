/**
 * Copyright (c) Microsoft Corporation.
 *
 * Licensed under the Apache License, Version 2.0 (the "License");
 * you may not use this file except in compliance with the License.
 * You may obtain a copy of the License at
 *
 * http://www.apache.org/licenses/LICENSE-2.0
 *
 * Unless required by applicable law or agreed to in writing, software
 * distributed under the License is distributed on an "AS IS" BASIS,
 * WITHOUT WARRANTIES OR CONDITIONS OF ANY KIND, either express or implied.
 * See the License for the specific language governing permissions and
 * limitations under the License.
 */

import fs from 'fs';

import { test, expect } from './fixtures.js';

test('browser_take_screenshot (viewport)', async ({ startClient, server }, testInfo) => {
  const { client } = await startClient({
    config: { outputDir: testInfo.outputPath('output') },
  });
  expect(await client.callTool({
    name: 'browser_navigate',
    arguments: { url: server.HELLO_WORLD },
  })).toContainTextContent(`Navigate to http://localhost`);

  const result = await client.callTool({
    name: 'browser_take_screenshot',
  });
  
  // Check that we have the expected content structure
  expect(result.content).toHaveLength(3);
  expect(result.content[0]).toEqual({
    type: 'text',
    text: expect.stringMatching(/Screenshot taken \(\d+ bytes, JPEG\)/)
  });
  expect(result.content[1]).toEqual({
    type: 'image',
    data: expect.any(String),
    mimeType: 'image/jpeg',
  });
  expect(result.content[2]).toEqual({
    type: 'text',
    text: expect.stringContaining('Ran Playwright code:')
  });
});

test('browser_take_screenshot (element)', async ({ startClient, server }, testInfo) => {
  const { client } = await startClient({
    config: { outputDir: testInfo.outputPath('output') },
  });
  expect(await client.callTool({
    name: 'browser_navigate',
    arguments: { url: server.HELLO_WORLD },
  })).toContainTextContent(`[ref=e1]`);

  const result = await client.callTool({
    name: 'browser_take_screenshot',
    arguments: {
      element: 'hello button',
      ref: 'e1',
    },
  });
  
  expect(result.content).toHaveLength(3);
  expect(result.content[0]).toEqual({
    type: 'text',
    text: expect.stringMatching(/Screenshot taken \(\d+ bytes, JPEG\)/)
  });
  expect(result.content[1]).toEqual({
    type: 'image',
    data: expect.any(String),
    mimeType: 'image/jpeg',
  });
  expect(result.content[2]).toEqual({
    type: 'text',
    text: expect.stringContaining(`getByText('Hello, world!').screenshot`)
  });
});

test('--output-dir should work', async ({ startClient, server }, testInfo) => {
  const outputDir = testInfo.outputPath('output');
  const { client } = await startClient({
    config: { outputDir },
  });
  expect(await client.callTool({
    name: 'browser_navigate',
    arguments: { url: server.HELLO_WORLD },
  })).toContainTextContent(`Navigate to http://localhost`);

  await client.callTool({
    name: 'browser_take_screenshot',
  });

  expect(fs.existsSync(outputDir)).toBeTruthy();
  const files = [...fs.readdirSync(outputDir)].filter(f => f.endsWith('.jpeg'));
  expect(files).toHaveLength(1);
  expect(files[0]).toMatch(/^page-\d{4}-\d{2}-\d{2}T\d{2}-\d{2}-\d{2}-\d{3}Z\.jpeg$/);
});

for (const raw of [undefined, true]) {
  test(`browser_take_screenshot (raw: ${raw})`, async ({ startClient, server }, testInfo) => {
    const outputDir = testInfo.outputPath('output');
    const ext = raw ? 'png' : 'jpeg';
    const { client } = await startClient({
      config: { outputDir },
    });
    expect(await client.callTool({
      name: 'browser_navigate',
      arguments: { url: server.PREFIX },
    })).toContainTextContent(`Navigate to http://localhost`);

    const result = await client.callTool({
      name: 'browser_take_screenshot',
      arguments: { raw },
    });
    
    expect(result.content).toHaveLength(3);
    expect(result.content[0]).toEqual({
      type: 'text',
      text: expect.stringMatching(new RegExp(`Screenshot taken \\(\\d+ bytes, ${ext.toUpperCase()}\\)`))
    });
    expect(result.content[1]).toEqual({
      type: 'image',
      data: expect.any(String),
      mimeType: `image/${ext}`,
    });
    expect(result.content[2]).toEqual({
      type: 'text',
      text: expect.stringContaining('Ran Playwright code:')
    });

    const files = [...fs.readdirSync(outputDir)].filter(f => f.endsWith(`.${ext}`));

    expect(fs.existsSync(outputDir)).toBeTruthy();
    expect(files).toHaveLength(1);
    expect(files[0]).toMatch(
        new RegExp(`^page-\\d{4}-\\d{2}-\\d{2}T\\d{2}-\\d{2}-\\d{2}-\\d{3}Z\\.${ext}$`)
    );
  });

}

test('browser_take_screenshot (filename: "output.jpeg")', async ({ startClient, server }, testInfo) => {
  const outputDir = testInfo.outputPath('output');
  const { client } = await startClient({
    config: { outputDir },
  });
  expect(await client.callTool({
    name: 'browser_navigate',
    arguments: { url: server.HELLO_WORLD },
  })).toContainTextContent(`Navigate to http://localhost`);

  const result = await client.callTool({
    name: 'browser_take_screenshot',
    arguments: {
      filename: 'output.jpeg',
    },
  });
  
  expect(result.content).toHaveLength(3);
  expect(result.content[0]).toEqual({
    type: 'text',
    text: expect.stringMatching(/Screenshot taken \(\d+ bytes, JPEG\)/)
  });
  expect(result.content[1]).toEqual({
    type: 'image',
    data: expect.any(String),
    mimeType: 'image/jpeg',
  });
  expect(result.content[2]).toEqual({
    type: 'text',
    text: expect.stringContaining('output.jpeg')
  });

  const files = [...fs.readdirSync(outputDir)].filter(f => f.endsWith('.jpeg'));

  expect(fs.existsSync(outputDir)).toBeTruthy();
  expect(files).toHaveLength(1);
  expect(files[0]).toMatch(/^output\.jpeg$/);
});

test('browser_take_screenshot (imageResponses=omit)', async ({ startClient, server }, testInfo) => {
  const outputDir = testInfo.outputPath('output');
  const { client } = await startClient({
    config: {
      outputDir,
      imageResponses: 'omit',
    },
  });

  expect(await client.callTool({
    name: 'browser_navigate',
    arguments: { url: server.HELLO_WORLD },
  })).toContainTextContent(`Navigate to http://localhost`);

  await client.callTool({
    name: 'browser_take_screenshot',
  });

  const result = await client.callTool({
    name: 'browser_take_screenshot',
  });
  
  // When imageResponses is 'omit', we should only get text content
  expect(result.content).toHaveLength(2);
  expect(result.content[0]).toEqual({
    type: 'text',
    text: expect.stringMatching(/Screenshot taken \(\d+ bytes, JPEG\)/)
  });
  expect(result.content[1]).toEqual({
    type: 'text',
    text: expect.stringContaining('Ran Playwright code:')
  });
<<<<<<< HEAD
});

test('browser_take_screenshot (cursor)', async ({ startClient, server }, testInfo) => {
  const outputDir = testInfo.outputPath('output');

  const { client } = await startClient({
    clientName: 'cursor:vscode',
    config: { outputDir },
  });

  expect(await client.callTool({
    name: 'browser_navigate',
    arguments: { url: server.HELLO_WORLD },
  })).toContainTextContent(`Navigate to http://localhost`);

  await client.callTool({
    name: 'browser_take_screenshot',
  });

  const result = await client.callTool({
    name: 'browser_take_screenshot',
  });
  
  // Cursor client should not include images
  expect(result.content).toHaveLength(2);
  expect(result.content[0]).toEqual({
    type: 'text',
    text: expect.stringMatching(/Screenshot taken \(\d+ bytes, JPEG\)/)
  });
  expect(result.content[1]).toEqual({
    type: 'text',
    text: expect.stringContaining('Ran Playwright code:')
  });
});

test('browser_take_screenshot (fullPage)', async ({ startClient, server }, testInfo) => {
  const { client } = await startClient({
    config: { outputDir: testInfo.outputPath('output') },
  });

  // Create a page with scrollable content
  server.setContent('/long-page', `
    <title>Long Page</title>
    <body>
      <div style="height: 2000px; background: linear-gradient(to bottom, red, blue);">
        <h1>Top of page</h1>
        <div style="position: absolute; bottom: 0;">Bottom of page</div>
      </div>
    </body>
  `, 'text/html');

  expect(await client.callTool({
    name: 'browser_navigate',
    arguments: { url: `${server.PREFIX}long-page` },
  })).toContainTextContent(`Navigate to http://localhost`);

  const result = await client.callTool({
    name: 'browser_take_screenshot',
    arguments: { fullPage: true },
  });
  
  expect(result.content).toHaveLength(3);
  expect(result.content[0]).toEqual({
    type: 'text',
    text: expect.stringMatching(/Screenshot taken \(\d+ bytes, JPEG\)/)
  });
  expect(result.content[1]).toEqual({
    type: 'image',
    data: expect.any(String),
    mimeType: 'image/jpeg',
  });
  expect(result.content[2]).toEqual({
    type: 'text',
    text: expect.stringContaining('fullPage: true')
  });
});

test('browser_take_screenshot (locator - single element)', async ({ startClient, server }, testInfo) => {
  const { client } = await startClient({
    config: { outputDir: testInfo.outputPath('output') },
  });

  server.setContent('/single-button', `
    <title>Single Button</title>
    <body>
      <button id="test-btn">Click me</button>
    </body>
  `, 'text/html');

  expect(await client.callTool({
    name: 'browser_navigate',
    arguments: { url: `${server.PREFIX}single-button` },
  })).toContainTextContent(`Navigate to http://localhost`);

  const result = await client.callTool({
    name: 'browser_take_screenshot',
    arguments: { locator: '#test-btn' },
  });
  
  expect(result.content).toHaveLength(3);
  expect(result.content[0]).toEqual({
    type: 'text',
    text: expect.stringMatching(/Screenshot taken of 1 element\(s\) matching locator "#test-btn" \(JPEG\)/)
  });
  expect(result.content[1]).toEqual({
    type: 'image',
    data: expect.any(String),
    mimeType: 'image/jpeg',
  });
  expect(result.content[2]).toEqual({
    type: 'text',
    text: expect.stringContaining('locator(\'#test-btn\')')
  });
});

test('browser_take_screenshot (locator - multiple elements)', async ({ startClient, server }, testInfo) => {
  const { client } = await startClient({
    config: { outputDir: testInfo.outputPath('output') },
  });

  server.setContent('/multiple-buttons', `
    <title>Multiple Buttons</title>
    <body>
      <button class="btn">Button 1</button>
      <button class="btn">Button 2</button>
      <button class="btn">Button 3</button>
    </body>
  `, 'text/html');

  expect(await client.callTool({
    name: 'browser_navigate',
    arguments: { url: `${server.PREFIX}multiple-buttons` },
  })).toContainTextContent(`Navigate to http://localhost`);

  const result = await client.callTool({
    name: 'browser_take_screenshot',
    arguments: { locator: '.btn' },
  });

  // Should have text + 3 images + code text = 5 elements
  expect(result.content).toHaveLength(5);
  expect(result.content[0]).toEqual({
    type: 'text',
    text: expect.stringMatching(/Screenshot taken of 3 element\(s\) matching locator "\.btn" \(JPEG\)/)
  });
  // Three images
  expect(result.content[1]).toEqual({
    type: 'image',
    data: expect.any(String),
    mimeType: 'image/jpeg',
  });
  expect(result.content[2]).toEqual({
    type: 'image',
    data: expect.any(String),
    mimeType: 'image/jpeg',
  });
  expect(result.content[3]).toEqual({
    type: 'image',
    data: expect.any(String),
    mimeType: 'image/jpeg',
  });
  expect(result.content[4]).toEqual({
    type: 'text',
    text: expect.stringContaining("locator('.btn')")
  });
});

test('browser_take_screenshot (locator - no elements found)', async ({ startClient, server }, testInfo) => {
  const { client } = await startClient({
    config: { outputDir: testInfo.outputPath('output') },
  });

  expect(await client.callTool({
    name: 'browser_navigate',
    arguments: { url: server.HELLO_WORLD },
  })).toContainTextContent(`Navigate to http://localhost`);

  const result = await client.callTool({
    name: 'browser_take_screenshot',
    arguments: { locator: '.non-existent' },
  });
  
  expect(result.content).toHaveLength(3);
  expect(result.content[0]).toEqual({
    type: 'text',
    text: expect.stringContaining('No elements found for locator ".non-existent". Screenshot of full page taken')
  });
  expect(result.content[1]).toEqual({
    type: 'image',
    data: expect.any(String),
    mimeType: 'image/jpeg',
  });
  expect(result.content[2]).toEqual({
    type: 'text',
    text: expect.stringContaining("locator('.non-existent')")
  });
=======
>>>>>>> 95454735
});<|MERGE_RESOLUTION|>--- conflicted
+++ resolved
@@ -215,40 +215,6 @@
     type: 'text',
     text: expect.stringContaining('Ran Playwright code:')
   });
-<<<<<<< HEAD
-});
-
-test('browser_take_screenshot (cursor)', async ({ startClient, server }, testInfo) => {
-  const outputDir = testInfo.outputPath('output');
-
-  const { client } = await startClient({
-    clientName: 'cursor:vscode',
-    config: { outputDir },
-  });
-
-  expect(await client.callTool({
-    name: 'browser_navigate',
-    arguments: { url: server.HELLO_WORLD },
-  })).toContainTextContent(`Navigate to http://localhost`);
-
-  await client.callTool({
-    name: 'browser_take_screenshot',
-  });
-
-  const result = await client.callTool({
-    name: 'browser_take_screenshot',
-  });
-  
-  // Cursor client should not include images
-  expect(result.content).toHaveLength(2);
-  expect(result.content[0]).toEqual({
-    type: 'text',
-    text: expect.stringMatching(/Screenshot taken \(\d+ bytes, JPEG\)/)
-  });
-  expect(result.content[1]).toEqual({
-    type: 'text',
-    text: expect.stringContaining('Ran Playwright code:')
-  });
 });
 
 test('browser_take_screenshot (fullPage)', async ({ startClient, server }, testInfo) => {
@@ -412,6 +378,4 @@
     type: 'text',
     text: expect.stringContaining("locator('.non-existent')")
   });
-=======
->>>>>>> 95454735
 });