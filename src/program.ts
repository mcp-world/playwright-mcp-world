--- conflicted
+++ resolved
@@ -46,12 +46,9 @@
     .option('--port <port>', 'port to listen on for SSE transport.')
     .option('--proxy-bypass <bypass>', 'comma-separated domains to bypass proxy, for example ".com,chromium.org,.domain.com"')
     .option('--proxy-server <proxy>', 'specify proxy server, for example "http://myproxy:3128" or "socks5://myproxy:8080"')
-<<<<<<< HEAD
     .option('--record-video <mode>', 'record video mode: "off", "on", "retain-on-failure", or "on-first-retry"')
     .option('--record-video-size <size>', 'video size in pixels, for example "800,600"')
-=======
     .option('--save-session', 'Whether to save the Playwright MCP session into the output directory.')
->>>>>>> b1a0f775
     .option('--save-trace', 'Whether to save the Playwright Trace of the session into the output directory.')
     .option('--storage-state <path>', 'path to the storage state file for isolated sessions.')
     .option('--user-agent <ua string>', 'specify user agent string')
