--- conflicted
+++ resolved
@@ -29,11 +29,7 @@
 import snapshot from './tools/snapshot.js';
 import tabs from './tools/tabs.js';
 import screenshot from './tools/screenshot.js';
-<<<<<<< HEAD
 import video from './tools/video.js';
-import vision from './tools/vision.js';
-=======
->>>>>>> d61aa16f
 import wait from './tools/wait.js';
 import mouse from './tools/mouse.js';
 
@@ -44,48 +40,18 @@
   ...console,
   ...dialogs,
   ...evaluate,
-<<<<<<< HEAD
-  ...files(true),
+  ...files,
   ...html,
   ...install,
   ...javascript,
-  ...keyboard(true),
-  ...navigate(true),
-=======
-  ...files,
-  ...install,
   ...keyboard,
   ...navigate,
->>>>>>> d61aa16f
   ...network,
   ...mouse,
   ...pdf,
   ...screenshot,
   ...snapshot,
-<<<<<<< HEAD
-  ...tabs(true),
+  ...tabs,
   ...video,
-  ...wait(true),
-];
-
-export const visionTools: Tool<any>[] = [
-  ...common(false),
-  ...console,
-  ...dialogs(false),
-  ...files(false),
-  ...html,
-  ...install,
-  ...javascript,
-  ...keyboard(false),
-  ...navigate(false),
-  ...network,
-  ...pdf,
-  ...tabs(false),
-  ...video,
-  ...vision,
-  ...wait(false),
-=======
-  ...tabs,
   ...wait,
->>>>>>> d61aa16f
 ];