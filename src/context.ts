--- conflicted
+++ resolved
@@ -197,29 +197,22 @@
       if (this.tabs().length > 1)
         result.push('### Current tab');
 
-<<<<<<< HEAD
-    result.push(
-        `- Page URL: ${tab.page.url()}`,
-        `- Page Title: ${await tab.title()}`
-    );
-
-    if (captureSnapshot && tab.hasSnapshot()) {
-      // Use truncation if enabled (default true)
-      const shouldTruncate = truncateSnapshot !== false;
-      if (shouldTruncate) {
-        const pageNumber = snapshotPage ?? 1;
-        const truncatedResult = tab.snapshotOrDie().truncatedText(20000, pageNumber);
-        result.push(truncatedResult.text);
-      } else {
-        result.push(tab.snapshotOrDie().text());
-      }
-=======
       result.push(
           `- Page URL: ${tab.page.url()}`,
           `- Page Title: ${await tab.title()}`
       );
-      result.push(tab.snapshotOrDie().text());
->>>>>>> 012c9065
+
+      if (captureSnapshot && tab.hasSnapshot()) {
+        // Use truncation if enabled (default true)
+        const shouldTruncate = truncateSnapshot !== false;
+        if (shouldTruncate) {
+          const pageNumber = snapshotPage ?? 1;
+          const truncatedResult = tab.snapshotOrDie().truncatedText(20000, pageNumber);
+          result.push(truncatedResult.text);
+        } else {
+          result.push(tab.snapshotOrDie().text());
+        }
+      }
     }
 
     const content = actionResult?.content ?? [];
