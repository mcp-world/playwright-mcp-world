--- conflicted
+++ resolved
@@ -100,65 +100,11 @@
 
   async closeTab(index: number | undefined): Promise<string> {
     const tab = index === undefined ? this._currentTab : this._tabs[index];
-<<<<<<< HEAD
-    await tab?.page.close();
-    return await this.listTabsMarkdown();
-  }
-
-  async run(tool: Tool, params: Record<string, unknown> | undefined) {
-    // Tab management is done outside of the action() call.
-    const toolResult = await tool.handle(this, tool.schema.inputSchema.parse(params || {}));
-    const { code, action, waitForNetwork, captureSnapshot, resultOverride, truncateSnapshot, snapshotPage } = toolResult;
-
-    if (resultOverride)
-      return resultOverride;
-
-    const tab = this.currentTabOrDie();
-    const { actionResult, snapshot } = await tab.run(action || (() => Promise.resolve()), { waitForNetwork, captureSnapshot });
-
-    const result: string[] = [];
-    result.push(`### Ran Playwright code
-\`\`\`js
-${code.join('\n')}
-\`\`\``);
-
-    if (tab.modalStates().length) {
-      result.push('', ...tab.modalStatesMarkdown());
-      return {
-        content: [{
-          type: 'text',
-          text: result.join('\n'),
-        }],
-      };
-    }
-
-    result.push(...tab.takeRecentConsoleMarkdown());
-    result.push(...tab.listDownloadsMarkdown());
-
-    if (snapshot) {
-      if (this.tabs().length > 1)
-        result.push('', ...(await this.listTabsMarkdown()));
-      result.push('', snapshot);
-    }
-
-    const content = actionResult?.content ?? [];
-
-    return {
-      content: [
-        ...content,
-        {
-          type: 'text',
-          text: result.join('\n'),
-        }
-      ],
-    };
-=======
     if (!tab)
       throw new Error(`Tab ${index} not found`);
     const url = tab.page.url();
     await tab.page.close();
     return url;
->>>>>>> 601a7430
   }
 
   private _onPageCreated(page: playwright.Page) {
