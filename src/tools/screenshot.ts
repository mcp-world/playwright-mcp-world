/**
 * Copyright (c) Microsoft Corporation.
 *
 * Licensed under the Apache License, Version 2.0 (the "License");
 * you may not use this file except in compliance with the License.
 * You may obtain a copy of the License at
 *
 * http://www.apache.org/licenses/LICENSE-2.0
 *
 * Unless required by applicable law or agreed to in writing, software
 * distributed under the License is distributed on an "AS IS" BASIS,
 * WITHOUT WARRANTIES OR CONDITIONS OF ANY KIND, either express or implied.
 * See the License for the specific language governing permissions and
 * limitations under the License.
 */

import { z } from 'zod';

import { defineTabTool } from './tool.js';
import * as javascript from '../javascript.js';
import { outputFile } from '../config.js';
import { generateLocator } from './utils.js';

import type * as playwright from 'playwright';
import type { ImageContent, TextContent } from '@modelcontextprotocol/sdk/types.js';

const screenshotSchema = z.object({
  raw: z.boolean().optional().describe('Whether to return without compression (in PNG format). Default is false, which returns a JPEG image.'),
  filename: z.string().optional().describe('File name to save the screenshot to. Defaults to `page-{timestamp}.{png|jpeg}` if not specified.'),
  fullPage: z.boolean().optional().describe('Whether to take a screenshot of the full scrollable page. Cannot be combined with element/ref/locator parameters.'),
  locator: z.string().optional().describe('Playwright locator string to screenshot a specific element (e.g., "#id", ".class", "text=Hello"). Cannot be combined with element/ref/fullPage parameters.'),
  element: z.string().optional().describe('Human-readable element description used to obtain permission to screenshot the element. If not provided, the screenshot will be taken of viewport. If element is provided, ref must be provided too.'),
  ref: z.string().optional().describe('Exact target element reference from the page snapshot. If not provided, the screenshot will be taken of viewport. If ref is provided, element must be provided too.'),
  format: z.enum(['png', 'jpeg']).optional().describe('Image format (defaults to png if raw is true, jpeg otherwise)'),
  quality: z.number().min(0).max(100).optional().describe('JPEG quality (0-100), defaults to 50 for JPEG format'),
  captureSnapshot: z.boolean().optional().describe('Whether to capture a page snapshot after taking the screenshot. Defaults to false.')
}).refine(data => {
  return !!data.element === !!data.ref;
}, {
  message: 'Both element and ref must be provided or neither.',
  path: ['ref', 'element']
}).refine(data => {
  return !(data.fullPage && (data.element || data.ref || data.locator));
}, {
  message: 'fullPage cannot be used with element screenshots.',
  path: ['fullPage']
}).refine(data => {
  return !(data.locator && (data.element || data.ref || data.fullPage));
}, {
  message: 'locator cannot be combined with element/ref/fullPage parameters.',
  path: ['locator']
});

const screenshot = defineTabTool({
  capability: 'core',
  schema: {
    name: 'browser_take_screenshot',
    title: 'Take a screenshot',
    description: `Take a screenshot of the current page. You can't perform actions based on the screenshot, use browser_snapshot for actions.`,
    inputSchema: screenshotSchema,
    type: 'readOnly',
    advanced: {
      isEnhanced: true,
      enhancementNote: 'Enhanced with fullPage and locator support for flexible screenshot capture'
    },
  },

<<<<<<< HEAD
  handle: async (tab, params) => {
    // Determine file type: use format if provided, otherwise use raw flag
    const fileType = params.format || (params.raw ? 'png' : 'jpeg');
    
    // Generate filename if saving to file
    const fileName = params.filename ? await outputFile(tab.context.config, params.filename) : 
                     await outputFile(tab.context.config, `page-${new Date().toISOString()}.${fileType}`);
    
    // Set quality for JPEG
    const quality = fileType === 'jpeg' ? (params.quality || 50) : undefined;
=======
  handle: async (tab, params, response) => {
    const fileType = params.raw ? 'png' : 'jpeg';
    const fileName = await outputFile(tab.context.config, params.filename ?? `page-${new Date().toISOString()}.${fileType}`);
>>>>>>> 601a7430
    const options: playwright.PageScreenshotOptions = {
      type: fileType,
      quality,
      scale: 'css',
      path: fileName,
      ...(params.fullPage !== undefined && { fullPage: params.fullPage })
    };
    const isElementScreenshot = params.element && params.ref;
    const isLocatorScreenshot = params.locator;

    let screenshotType = 'viewport';
    if (isElementScreenshot)
      screenshotType = 'element';
    else if (isLocatorScreenshot)
      screenshotType = 'locator element(s)';
    else if (params.fullPage)
      screenshotType = 'full page';

<<<<<<< HEAD
    const screenshotTarget = isElementScreenshot ? params.element : (isLocatorScreenshot ? `element(s) by locator "${params.locator}"` : screenshotType);
    const code = [
      `// Screenshot ${screenshotTarget} and save it as ${fileName}`,
    ];
=======
    const screenshotTarget = isElementScreenshot ? params.element : (params.fullPage ? 'full page' : 'viewport');
    response.addCode(`// Screenshot ${screenshotTarget} and save it as ${fileName}`);
>>>>>>> 601a7430

    // Only get snapshot when element screenshot is needed
    let locator = null;
    if (params.ref)
      locator = await tab.refLocator({ element: params.element || '', ref: params.ref });
    else if (params.locator)
      locator = tab.page.locator(params.locator);

<<<<<<< HEAD
    if (locator && params.locator) {
      code.push(`const elements = await page.locator('${params.locator}').all();`);
      code.push(`const screenshots = await Promise.all(elements.map(el => el.screenshot(${javascript.formatObject(options)})));`);
    } else if (locator) {
      code.push(`await ${await generateLocator(locator)}.screenshot(${javascript.formatObject(options)});`);
    } else {
      code.push(`await page.screenshot(${javascript.formatObject(options)});`);
    }

    const includeBase64 = tab.context.config.imageResponses !== 'omit';
    const action = async () => {
      if (params.locator) {
        const locatorElement = tab.page.locator(params.locator);
        const elements = await locatorElement.all();

        if (elements.length === 0) {
          const screenshot = await tab.page.screenshot(options);
          const content: (TextContent | ImageContent)[] = [
            {
              type: 'text' as const,
              text: `No elements found for locator "${params.locator}". Screenshot of full page taken (${screenshot.length} bytes, ${fileType.toUpperCase()})`
            }
          ];
          if (includeBase64) {
            content.push({
              type: 'image' as const,
              data: screenshot.toString('base64'),
              mimeType: fileType === 'png' ? 'image/png' : 'image/jpeg',
            });
          }
          return { content };
        }

        const screenshots = await Promise.all(
            elements.map(element => element.screenshot(options))
        );

        const content: (TextContent | ImageContent)[] = [
          {
            type: 'text' as const,
            text: `Screenshot taken of ${screenshots.length} element(s) matching locator "${params.locator}" (${fileType.toUpperCase()})`
          }
        ];
        if (includeBase64) {
          screenshots.forEach(screenshot => {
            content.push({
              type: 'image' as const,
              data: screenshot.toString('base64'),
              mimeType: fileType === 'png' ? 'image/png' : 'image/jpeg',
            });
          });
        }
        return { content };
      } else {
        const screenshot = locator ? await locator.screenshot(options) : await tab.page.screenshot(options);
        const content: (TextContent | ImageContent)[] = [
          {
            type: 'text' as const,
            text: `Screenshot taken (${screenshot.length} bytes, ${fileType.toUpperCase()})`
          }
        ];
        if (includeBase64) {
          content.push({
            type: 'image' as const,
            data: screenshot.toString('base64'),
            mimeType: fileType === 'png' ? 'image/png' : 'image/jpeg',
          });
        }
        return { content };
      }
    };

    return {
      code,
      action,
      captureSnapshot: params.captureSnapshot ?? false,
      waitForNetwork: false,
    };
=======
    if (locator)
      response.addCode(`await page.${await generateLocator(locator)}.screenshot(${javascript.formatObject(options)});`);
    else
      response.addCode(`await page.screenshot(${javascript.formatObject(options)});`);

    const buffer = locator ? await locator.screenshot(options) : await tab.page.screenshot(options);
    response.addResult(`Took the ${screenshotTarget} screenshot and saved it as ${fileName}`);
    response.addImage({
      contentType: fileType === 'png' ? 'image/png' : 'image/jpeg',
      data: buffer
    });
>>>>>>> 601a7430
  }
});

export default [
  screenshot,
];<|MERGE_RESOLUTION|>--- conflicted
+++ resolved
@@ -65,8 +65,7 @@
     },
   },
 
-<<<<<<< HEAD
-  handle: async (tab, params) => {
+  handle: async (tab, params, response) => {
     // Determine file type: use format if provided, otherwise use raw flag
     const fileType = params.format || (params.raw ? 'png' : 'jpeg');
     
@@ -76,11 +75,6 @@
     
     // Set quality for JPEG
     const quality = fileType === 'jpeg' ? (params.quality || 50) : undefined;
-=======
-  handle: async (tab, params, response) => {
-    const fileType = params.raw ? 'png' : 'jpeg';
-    const fileName = await outputFile(tab.context.config, params.filename ?? `page-${new Date().toISOString()}.${fileType}`);
->>>>>>> 601a7430
     const options: playwright.PageScreenshotOptions = {
       type: fileType,
       quality,
@@ -99,15 +93,8 @@
     else if (params.fullPage)
       screenshotType = 'full page';
 
-<<<<<<< HEAD
     const screenshotTarget = isElementScreenshot ? params.element : (isLocatorScreenshot ? `element(s) by locator "${params.locator}"` : screenshotType);
-    const code = [
-      `// Screenshot ${screenshotTarget} and save it as ${fileName}`,
-    ];
-=======
-    const screenshotTarget = isElementScreenshot ? params.element : (params.fullPage ? 'full page' : 'viewport');
     response.addCode(`// Screenshot ${screenshotTarget} and save it as ${fileName}`);
->>>>>>> 601a7430
 
     // Only get snapshot when element screenshot is needed
     let locator = null;
@@ -116,98 +103,53 @@
     else if (params.locator)
       locator = tab.page.locator(params.locator);
 
-<<<<<<< HEAD
     if (locator && params.locator) {
-      code.push(`const elements = await page.locator('${params.locator}').all();`);
-      code.push(`const screenshots = await Promise.all(elements.map(el => el.screenshot(${javascript.formatObject(options)})));`);
+      response.addCode(`const elements = await page.locator('${params.locator}').all();`);
+      response.addCode(`const screenshots = await Promise.all(elements.map(el => el.screenshot(${javascript.formatObject(options)})));`);
     } else if (locator) {
-      code.push(`await ${await generateLocator(locator)}.screenshot(${javascript.formatObject(options)});`);
+      response.addCode(`await ${await generateLocator(locator)}.screenshot(${javascript.formatObject(options)});`);
     } else {
-      code.push(`await page.screenshot(${javascript.formatObject(options)});`);
+      response.addCode(`await page.screenshot(${javascript.formatObject(options)});`);
     }
 
-    const includeBase64 = tab.context.config.imageResponses !== 'omit';
-    const action = async () => {
+    if (params.captureSnapshot)
+      response.setIncludeSnapshot();
+
+    await tab.run(async () => {
       if (params.locator) {
         const locatorElement = tab.page.locator(params.locator);
         const elements = await locatorElement.all();
 
         if (elements.length === 0) {
           const screenshot = await tab.page.screenshot(options);
-          const content: (TextContent | ImageContent)[] = [
-            {
-              type: 'text' as const,
-              text: `No elements found for locator "${params.locator}". Screenshot of full page taken (${screenshot.length} bytes, ${fileType.toUpperCase()})`
-            }
-          ];
-          if (includeBase64) {
-            content.push({
-              type: 'image' as const,
-              data: screenshot.toString('base64'),
-              mimeType: fileType === 'png' ? 'image/png' : 'image/jpeg',
-            });
-          }
-          return { content };
+          response.addResult(`No elements found for locator "${params.locator}". Screenshot of full page taken (${screenshot.length} bytes, ${fileType.toUpperCase()})`);
+          response.addImage({
+            contentType: fileType === 'png' ? 'image/png' : 'image/jpeg',
+            data: screenshot
+          });
+          return;
         }
 
         const screenshots = await Promise.all(
             elements.map(element => element.screenshot(options))
         );
 
-        const content: (TextContent | ImageContent)[] = [
-          {
-            type: 'text' as const,
-            text: `Screenshot taken of ${screenshots.length} element(s) matching locator "${params.locator}" (${fileType.toUpperCase()})`
-          }
-        ];
-        if (includeBase64) {
-          screenshots.forEach(screenshot => {
-            content.push({
-              type: 'image' as const,
-              data: screenshot.toString('base64'),
-              mimeType: fileType === 'png' ? 'image/png' : 'image/jpeg',
-            });
+        response.addResult(`Screenshot taken of ${screenshots.length} element(s) matching locator "${params.locator}" (${fileType.toUpperCase()})`);
+        screenshots.forEach(screenshot => {
+          response.addImage({
+            contentType: fileType === 'png' ? 'image/png' : 'image/jpeg',
+            data: screenshot
           });
-        }
-        return { content };
+        });
       } else {
-        const screenshot = locator ? await locator.screenshot(options) : await tab.page.screenshot(options);
-        const content: (TextContent | ImageContent)[] = [
-          {
-            type: 'text' as const,
-            text: `Screenshot taken (${screenshot.length} bytes, ${fileType.toUpperCase()})`
-          }
-        ];
-        if (includeBase64) {
-          content.push({
-            type: 'image' as const,
-            data: screenshot.toString('base64'),
-            mimeType: fileType === 'png' ? 'image/png' : 'image/jpeg',
-          });
-        }
-        return { content };
+        const buffer = locator ? await locator.screenshot(options) : await tab.page.screenshot(options);
+        response.addResult(`Took the ${screenshotTarget} screenshot and saved it as ${fileName}`);
+        response.addImage({
+          contentType: fileType === 'png' ? 'image/png' : 'image/jpeg',
+          data: buffer
+        });
       }
-    };
-
-    return {
-      code,
-      action,
-      captureSnapshot: params.captureSnapshot ?? false,
-      waitForNetwork: false,
-    };
-=======
-    if (locator)
-      response.addCode(`await page.${await generateLocator(locator)}.screenshot(${javascript.formatObject(options)});`);
-    else
-      response.addCode(`await page.screenshot(${javascript.formatObject(options)});`);
-
-    const buffer = locator ? await locator.screenshot(options) : await tab.page.screenshot(options);
-    response.addResult(`Took the ${screenshotTarget} screenshot and saved it as ${fileName}`);
-    response.addImage({
-      contentType: fileType === 'png' ? 'image/png' : 'image/jpeg',
-      data: buffer
-    });
->>>>>>> 601a7430
+    }, response);
   }
 });
 
