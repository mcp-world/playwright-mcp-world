--- conflicted
+++ resolved
@@ -65,24 +65,16 @@
     },
   },
 
-<<<<<<< HEAD
-  handle: async (context, params) => {
-    const tab = context.currentTabOrDie();
-    
+  handle: async (tab, params) => {
     // Determine file type: use format if provided, otherwise use raw flag
     const fileType = params.format || (params.raw ? 'png' : 'jpeg');
     
     // Generate filename if saving to file
-    const fileName = params.filename ? await outputFile(context.config, params.filename) : 
-                     await outputFile(context.config, `page-${new Date().toISOString()}.${fileType}`);
+    const fileName = params.filename ? await outputFile(tab.context.config, params.filename) : 
+                     await outputFile(tab.context.config, `page-${new Date().toISOString()}.${fileType}`);
     
     // Set quality for JPEG
     const quality = fileType === 'jpeg' ? (params.quality || 50) : undefined;
-=======
-  handle: async (tab, params) => {
-    const fileType = params.raw ? 'png' : 'jpeg';
-    const fileName = await outputFile(tab.context.config, params.filename ?? `page-${new Date().toISOString()}.${fileType}`);
->>>>>>> 468c84eb
     const options: playwright.PageScreenshotOptions = {
       type: fileType,
       quality,
@@ -107,15 +99,11 @@
     ];
 
     // Only get snapshot when element screenshot is needed
-<<<<<<< HEAD
     let locator = null;
     if (params.ref)
-      locator = tab.snapshotOrDie().refLocator({ element: params.element || '', ref: params.ref });
+      locator = await tab.refLocator({ element: params.element || '', ref: params.ref });
     else if (params.locator)
       locator = tab.page.locator(params.locator);
-=======
-    const locator = params.ref ? await tab.refLocator({ element: params.element || '', ref: params.ref }) : null;
->>>>>>> 468c84eb
 
     if (locator && params.locator) {
       code.push(`const elements = await page.locator('${params.locator}').all();`);
