--- conflicted
+++ resolved
@@ -18,22 +18,20 @@
 
 import { defineTool } from './tool.js';
 import * as javascript from '../javascript.js';
+import { outputFile } from '../config.js';
 import { generateLocator } from './utils.js';
 
 import type * as playwright from 'playwright';
 
 const screenshotSchema = z.object({
-<<<<<<< HEAD
   raw: z.boolean().optional().describe('Whether to return without compression (in PNG format). Default is false, which returns a JPEG image.'),
   filename: z.string().optional().describe('File name to save the screenshot to. Defaults to `page-{timestamp}.{png|jpeg}` if not specified.'),
   fullPage: z.boolean().optional().describe('Whether to take a screenshot of the full scrollable page. Cannot be combined with element/ref/locator parameters.'),
   locator: z.string().optional().describe('Playwright locator string to screenshot a specific element (e.g., "#id", ".class", "text=Hello"). Cannot be combined with element/ref/fullPage parameters.'),
-=======
->>>>>>> 7e5712a7
   element: z.string().optional().describe('Human-readable element description used to obtain permission to screenshot the element. If not provided, the screenshot will be taken of viewport. If element is provided, ref must be provided too.'),
   ref: z.string().optional().describe('Exact target element reference from the page snapshot. If not provided, the screenshot will be taken of viewport. If ref is provided, element must be provided too.'),
-  format: z.enum(['png', 'jpeg']).default('png').describe('Image format'),
-  quality: z.number().min(0).max(100).default(80).describe('JPEG quality (0-100), only for JPEG format'),
+  format: z.enum(['png', 'jpeg']).optional().describe('Image format (defaults to png if raw is true, jpeg otherwise)'),
+  quality: z.number().min(0).max(100).optional().describe('JPEG quality (0-100), defaults to 50 for JPEG format'),
 }).refine(data => {
   return !!data.element === !!data.ref;
 }, {
@@ -68,32 +66,25 @@
   handle: async (context, params) => {
     const tab = context.currentTabOrDie();
     const snapshot = tab.snapshotOrDie();
-<<<<<<< HEAD
-    const fileType = params.raw ? 'png' : 'jpeg';
-    const fileName = await outputFile(context.config, params.filename ?? `page-${new Date().toISOString()}.${fileType}`);
+    
+    // Determine file type: use format if provided, otherwise use raw flag
+    const fileType = params.format || (params.raw ? 'png' : 'jpeg');
+    
+    // Generate filename if saving to file
+    const fileName = params.filename ? await outputFile(context.config, params.filename) : 
+                     await outputFile(context.config, `page-${new Date().toISOString()}.${fileType}`);
+    
+    // Set quality for JPEG
+    const quality = fileType === 'jpeg' ? (params.quality || 50) : undefined;
+    
+    // Screenshot options
     const options: playwright.PageScreenshotOptions = {
       type: fileType,
-      quality: fileType === 'png' ? undefined : 50,
+      quality,
       scale: 'css',
       path: fileName,
       fullPage: params.fullPage || false
     };
-=======
-    
-    // Use the format parameter
-    const fileType = params.format;
-    
-    // Set quality for JPEG
-    const quality = fileType === 'jpeg' ? params.quality : undefined;
-    
-    // Screenshot options
-    const options: playwright.PageScreenshotOptions = { 
-      type: fileType, 
-      quality, 
-      scale: 'css'
-    };
-    
->>>>>>> 7e5712a7
     const isElementScreenshot = params.element && params.ref;
     const isLocatorScreenshot = params.locator;
 
@@ -106,11 +97,7 @@
       screenshotType = 'full page';
 
     const code = [
-<<<<<<< HEAD
       `// Screenshot ${isElementScreenshot ? params.element : (isLocatorScreenshot ? `element(s) by locator "${params.locator}"` : screenshotType)} and save it as ${fileName}`,
-=======
-      `// Screenshot ${isElementScreenshot ? params.element : 'viewport'}`,
->>>>>>> 7e5712a7
     ];
 
     let locator = null;
@@ -128,62 +115,67 @@
       code.push(`await page.screenshot(${javascript.formatObject(options)});`);
     }
 
+    const includeBase64 = context.clientSupportsImages();
     const action = async () => {
-<<<<<<< HEAD
       if (params.locator) {
         const locatorElement = tab.page.locator(params.locator);
         const elements = await locatorElement.all();
 
         if (elements.length === 0) {
           const screenshot = await tab.page.screenshot(options);
-          return {
-            content: includeBase64 ? [{
-              type: 'image' as 'image',
+          const content = [
+            {
+              type: 'text' as const,
+              text: `No elements found for locator "${params.locator}". Screenshot of full page taken (${screenshot.length} bytes, ${fileType.toUpperCase()})`
+            }
+          ];
+          if (includeBase64) {
+            content.push({
+              type: 'image' as const,
               data: screenshot.toString('base64'),
               mimeType: fileType === 'png' ? 'image/png' : 'image/jpeg',
-            }] : []
-          };
+            });
+          }
+          return { content };
         }
 
         const screenshots = await Promise.all(
             elements.map(element => element.screenshot(options))
         );
 
-        return {
-          content: includeBase64 ? screenshots.map(screenshot => ({
-            type: 'image' as 'image',
+        const content = [
+          {
+            type: 'text' as const,
+            text: `Screenshot taken of ${screenshots.length} element(s) matching locator "${params.locator}" (${fileType.toUpperCase()})`
+          }
+        ];
+        if (includeBase64) {
+          screenshots.forEach(screenshot => {
+            content.push({
+              type: 'image' as const,
+              data: screenshot.toString('base64'),
+              mimeType: fileType === 'png' ? 'image/png' : 'image/jpeg',
+            });
+          });
+        }
+        return { content };
+      } else {
+        const screenshot = locator ? await locator.screenshot(options) : await tab.page.screenshot(options);
+        const content = [
+          {
+            type: 'text' as const,
+            text: `Screenshot taken (${screenshot.length} bytes, ${fileType.toUpperCase()})`
+          }
+        ];
+        if (includeBase64) {
+          content.push({
+            type: 'image' as const,
             data: screenshot.toString('base64'),
             mimeType: fileType === 'png' ? 'image/png' : 'image/jpeg',
-          })) : []
-        };
-      } else {
-        const screenshot = locator ? await locator.screenshot(options) : await tab.page.screenshot(options);
-        return {
-          content: includeBase64 ? [{
-            type: 'image' as 'image',
-            data: screenshot.toString('base64'),
-            mimeType: fileType === 'png' ? 'image/png' : 'image/jpeg',
-          }] : []
-        };
+          });
+        }
+        return { content };
       }
-=======
-      const screenshotBuffer = locator ? await locator.screenshot(options) : await tab.page.screenshot(options);
-      
-      // Return as ImageContent (compliant with MCP spec)
-      const content = [
-        {
-          type: 'text' as const,
-          text: `Screenshot taken (${screenshotBuffer.length} bytes, ${fileType.toUpperCase()})`
-        },
-        {
-          type: 'image' as const,
-          data: screenshotBuffer.toString('base64'),
-          mimeType: fileType === 'png' ? 'image/png' : 'image/jpeg',
-        }
-      ];
-      
-      return { content };
->>>>>>> 7e5712a7
     };
 
     return {
