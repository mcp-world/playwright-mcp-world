/**
 * Copyright (c) Microsoft Corporation.
 *
 * Licensed under the Apache License, Version 2.0 (the "License");
 * you may not use this file except in compliance with the License.
 * You may obtain a copy of the License at
 *
 * http://www.apache.org/licenses/LICENSE-2.0
 *
 * Unless required by applicable law or agreed to in writing, software
 * distributed under the License is distributed on an "AS IS" BASIS,
 * WITHOUT WARRANTIES OR CONDITIONS OF ANY KIND, either express or implied.
 * See the License for the specific language governing permissions and
 * limitations under the License.
 */

import fs from 'node:fs';
import net from 'node:net';
import path from 'node:path';
import os from 'node:os';

import debug from 'debug';
import { addExtra } from 'playwright-extra';
import * as playwright from 'playwright';
<<<<<<< HEAD
import stealth from 'puppeteer-extra-plugin-stealth';
import { userDataDir } from './fileUtils.js';
=======
>>>>>>> e9f64332

import type { FullConfig } from './config.js';

const testDebug = debug('pw:mcp:test');

function getVideoDir(outputDir?: string): string {
  return path.join(outputDir || process.cwd(), 'videos');
}

export function contextFactory(browserConfig: FullConfig['browser']): BrowserContextFactory {
  if (browserConfig.remoteEndpoint)
    return new RemoteContextFactory(browserConfig);
  if (browserConfig.cdpEndpoint)
    return new CdpContextFactory(browserConfig);
  if (browserConfig.isolated)
    return new IsolatedContextFactory(browserConfig);
  return new PersistentContextFactory(browserConfig);
}

export interface BrowserContextFactory {
  createContext(): Promise<{ browserContext: playwright.BrowserContext, close: () => Promise<void> }>;
}

class BaseContextFactory implements BrowserContextFactory {
  readonly browserConfig: FullConfig['browser'];
  protected _browserPromise: Promise<playwright.Browser> | undefined;
  readonly name: string;

  constructor(name: string, browserConfig: FullConfig['browser']) {
    this.name = name;
    this.browserConfig = browserConfig;
  }

  protected async _obtainBrowser(): Promise<playwright.Browser> {
    if (this._browserPromise)
      return this._browserPromise;
    testDebug(`obtain browser (${this.name})`);
    this._browserPromise = this._doObtainBrowser();
    void this._browserPromise.then(browser => {
      browser.on('disconnected', () => {
        this._browserPromise = undefined;
      });
    }).catch(() => {
      this._browserPromise = undefined;
    });
    return this._browserPromise;
  }

  protected async _doObtainBrowser(): Promise<playwright.Browser> {
    throw new Error('Not implemented');
  }

  async createContext(): Promise<{ browserContext: playwright.BrowserContext, close: () => Promise<void> }> {
    testDebug(`create browser context (${this.name})`);
    const browser = await this._obtainBrowser();
    const browserContext = await this._doCreateContext(browser);
    return { browserContext, close: () => this._closeBrowserContext(browserContext, browser) };
  }

  protected async _doCreateContext(browser: playwright.Browser): Promise<playwright.BrowserContext> {
    throw new Error('Not implemented');
  }

  private async _closeBrowserContext(browserContext: playwright.BrowserContext, browser: playwright.Browser) {
    testDebug(`close browser context (${this.name})`);
    if (browser.contexts().length === 1)
      this._browserPromise = undefined;
    await browserContext.close().catch(() => {});
    if (browser.contexts().length === 0) {
      testDebug(`close browser (${this.name})`);
      await browser.close().catch(() => {});
    }
  }
}

class IsolatedContextFactory extends BaseContextFactory {
  constructor(browserConfig: FullConfig['browser']) {
    super('isolated', browserConfig);
  }

  protected override async _doObtainBrowser(): Promise<playwright.Browser> {
    await injectCdpPort(this.browserConfig);
    const browserType = addExtra(playwright[this.browserConfig.browserName]);
    browserType.use(stealth());
    return browserType.launch({
      ...this.browserConfig.launchOptions,
      handleSIGINT: false,
      handleSIGTERM: false,
    }).catch(error => {
      if (error.message.includes('Executable doesn\'t exist'))
        throw new Error(`Browser specified in your config is not installed. Either install it (likely) or change the config.`);
      throw error;
    });
  }

  protected override async _doCreateContext(browser: playwright.Browser): Promise<playwright.BrowserContext> {
    const contextOptions = { ...this.browserConfig.contextOptions };
    
    // Apply video recording configuration if specified
    if (this.browserConfig.recordVideo && this.browserConfig.recordVideo.mode !== 'off') {
      contextOptions.recordVideo = {
        dir: getVideoDir(),
        size: this.browserConfig.recordVideo.size,
      };
    }
    
    return browser.newContext(contextOptions);
  }
}

class CdpContextFactory extends BaseContextFactory {
  constructor(browserConfig: FullConfig['browser']) {
    super('cdp', browserConfig);
  }

  protected override async _doObtainBrowser(): Promise<playwright.Browser> {
    return playwright.chromium.connectOverCDP(this.browserConfig.cdpEndpoint!);
  }

  protected override async _doCreateContext(browser: playwright.Browser): Promise<playwright.BrowserContext> {
    return this.browserConfig.isolated ? await browser.newContext() : browser.contexts()[0];
  }
}

class RemoteContextFactory extends BaseContextFactory {
  constructor(browserConfig: FullConfig['browser']) {
    super('remote', browserConfig);
  }

  protected override async _doObtainBrowser(): Promise<playwright.Browser> {
    const url = new URL(this.browserConfig.remoteEndpoint!);
    url.searchParams.set('browser', this.browserConfig.browserName);
    if (this.browserConfig.launchOptions)
      url.searchParams.set('launch-options', JSON.stringify(this.browserConfig.launchOptions));
    const browserType = addExtra(playwright[this.browserConfig.browserName]);
    browserType.use(stealth());
    return browserType.connect(String(url));
  }

  protected override async _doCreateContext(browser: playwright.Browser): Promise<playwright.BrowserContext> {
    return browser.newContext();
  }
}

class PersistentContextFactory implements BrowserContextFactory {
  readonly browserConfig: FullConfig['browser'];
  private _userDataDirs = new Set<string>();

  constructor(browserConfig: FullConfig['browser']) {
    this.browserConfig = browserConfig;
  }

  async createContext(): Promise<{ browserContext: playwright.BrowserContext, close: () => Promise<void> }> {
    await injectCdpPort(this.browserConfig);
    testDebug('create browser context (persistent)');
    const userDataDir = this.browserConfig.userDataDir ?? await this._createUserDataDir();

    this._userDataDirs.add(userDataDir);
    testDebug('lock user data dir', userDataDir);

    const browserType = addExtra(playwright[this.browserConfig.browserName]);
    browserType.use(stealth());
    for (let i = 0; i < 5; i++) {
      try {
        const contextOptions = {
          ...this.browserConfig.launchOptions,
          ...this.browserConfig.contextOptions,
          handleSIGINT: false,
          handleSIGTERM: false,
        };
        
        // Apply video recording configuration if specified
        if (this.browserConfig.recordVideo && this.browserConfig.recordVideo.mode !== 'off') {
          contextOptions.recordVideo = {
            dir: getVideoDir(),
            size: this.browserConfig.recordVideo.size,
          };
        }
        
        const browserContext = await browserType.launchPersistentContext(userDataDir, contextOptions);
        const close = () => this._closeBrowserContext(browserContext, userDataDir);
        return { browserContext, close };
      } catch (error: any) {
        if (error.message.includes('Executable doesn\'t exist'))
          throw new Error(`Browser specified in your config is not installed. Either install it (likely) or change the config.`);
        if (error.message.includes('ProcessSingleton') || error.message.includes('Invalid URL')) {
          // User data directory is already in use, try again.
          await new Promise(resolve => setTimeout(resolve, 1000));
          continue;
        }
        throw error;
      }
    }
    throw new Error(`Browser is already in use for ${userDataDir}, use --isolated to run multiple instances of the same browser`);
  }

  private async _closeBrowserContext(browserContext: playwright.BrowserContext, userDataDir: string) {
    testDebug('close browser context (persistent)');
    testDebug('release user data dir', userDataDir);
    await browserContext.close().catch(() => {});
    this._userDataDirs.delete(userDataDir);
    testDebug('close browser context complete (persistent)');
  }

  private async _createUserDataDir() {
    let cacheDirectory: string;
    if (process.platform === 'linux')
      cacheDirectory = process.env.XDG_CACHE_HOME || path.join(os.homedir(), '.cache');
    else if (process.platform === 'darwin')
      cacheDirectory = path.join(os.homedir(), 'Library', 'Caches');
    else if (process.platform === 'win32')
      cacheDirectory = process.env.LOCALAPPDATA || path.join(os.homedir(), 'AppData', 'Local');
    else
      throw new Error('Unsupported platform: ' + process.platform);
    const result = path.join(cacheDirectory, 'ms-playwright', `mcp-${this.browserConfig.launchOptions?.channel ?? this.browserConfig?.browserName}-profile`);
    await fs.promises.mkdir(result, { recursive: true });
    return result;
  }
}

async function injectCdpPort(browserConfig: FullConfig['browser']) {
  if (browserConfig.browserName === 'chromium')
    (browserConfig.launchOptions as any).cdpPort = await findFreePort();
}

async function findFreePort() {
  return new Promise((resolve, reject) => {
    const server = net.createServer();
    server.listen(0, () => {
      const { port } = server.address() as net.AddressInfo;
      server.close(() => resolve(port));
    });
    server.on('error', reject);
  });
}<|MERGE_RESOLUTION|>--- conflicted
+++ resolved
@@ -22,11 +22,8 @@
 import debug from 'debug';
 import { addExtra } from 'playwright-extra';
 import * as playwright from 'playwright';
-<<<<<<< HEAD
 import stealth from 'puppeteer-extra-plugin-stealth';
 import { userDataDir } from './fileUtils.js';
-=======
->>>>>>> e9f64332
 
 import type { FullConfig } from './config.js';
 
