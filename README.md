# Playwright MCP World

## A Community-Driven Fork with Enhanced Features

This is a community-maintained fork of the [Microsoft Playwright MCP](https://github.com/microsoft/playwright-mcp) server that includes additional features and improvements requested by the community but not yet included in the original project.

### Why This Fork?

Our goal is to provide a feature-rich Playwright MCP server that includes capabilities the community needs but which may not align with the original project's scope or priorities. As noted in [this discussion](https://github.com/microsoft/playwright-mcp/pull/448#issuecomment-2892276410), some features may be better suited for community-maintained versions.

This fork serves as a testing ground for new features and a way to quickly deliver functionality that users need today.

### Merged Community Contributions

We've integrated features from several community forks:

- **[viktor-silakov/playwright-mcp-advanced](https://github.com/viktor-silakov/playwright-mcp-advanced)** - Enhanced screenshot tools, HTML extraction, and element snapshots
- **[nnamon/playwright-mcp](https://github.com/nnamon/playwright-mcp)** - JavaScript execution capabilities, Docker support, and improved build tooling
- **[Verto-FX/playwright-mcp](https://github.com/Verto-FX/playwright-mcp)** - Video recording capabilities (see [#546](https://github.com/microsoft/playwright-mcp/issues/546), [#547](https://github.com/microsoft/playwright-mcp/pull/547))

### About Playwright MCP

A Model Context Protocol (MCP) server that provides browser automation capabilities using [Playwright](https://playwright.dev). This server enables LLMs to interact with web pages through structured accessibility snapshots, bypassing the need for screenshots or visually-tuned models.

### Key Features

- **Fast and lightweight**. Uses Playwright's accessibility tree, not pixel-based input.
- **LLM-friendly**. No vision models needed, operates purely on structured data.
- **Deterministic tool application**. Avoids ambiguity common with screenshot-based approaches.

### 🚀 Advanced Features

This version includes additional tools not available in the original Playwright MCP:

- **`browser_evaluate`** - Execute JavaScript code in the browser context
- **`browser_take_screenshot`** - Enhanced screenshot tool with fullPage and locator support
- **`browser_get_html_content`** - Extract HTML content from pages or specific elements
- **`browser_get_outer_html`** - Get complete element HTML including the element tag
- **`browser_element_snapshot`** - Capture accessibility snapshots of specific elements by locator
- **`get_video_path`** - Get the path to video recordings for browser sessions
- **`save_video`** - Save video recordings to the output directory with custom filenames
- **`list_video_files`** - List all video files in the output directory

### ⚠️ Experimental Notice

This project is currently experimental and may be unstable due to the nature of integrating features from multiple community forks. If you encounter any bugs or issues, please [file an issue](https://github.com/mcp-world/playwright-mcp-world/issues) on GitHub to help us improve.

### Requirements
- Node.js 18 or newer
- VS Code, Cursor, Windsurf, Claude Desktop, Goose or any other MCP client

### Local Development Setup

To use this version locally:

1. **Clone and build the project:**
   ```bash
   git clone https://github.com/mcp-world/playwright-mcp-world.git
   cd playwright-mcp-world
   npm install
   npm run build
   ```

2. **Configure your MCP client** to use the local build (see configuration examples below)

<!--
// Generate using:
node utils/generate-links.js
-->

### Getting started

<<<<<<< HEAD
First, install the Playwright MCP server with your client. 
=======
First, install the Playwright MCP server with your client.

**Standard config** works in most of the tools:
>>>>>>> 95269108

#### Using npm:
```js
{
  "mcpServers": {
    "playwright": {
      "command": "npx",
      "args": [
        "@mcp-world/playwright-mcp-world@latest"
      ]
    }
  }
}
```

#### For this advanced version (local development):
```js
{
  "mcpServers": {
    "playwright": {
      "command": "node",
      "args": [
        "/path/to/playwright-mcp-world/lib/index.js"
      ]
    }
  }
}
```

[<img src="https://img.shields.io/badge/VS_Code-VS_Code?style=flat-square&label=Install%20Server&color=0098FF" alt="Install in VS Code">](https://insiders.vscode.dev/redirect?url=vscode%3Amcp%2Finstall%3F%257B%2522name%2522%253A%2522playwright%2522%252C%2522command%2522%253A%2522npx%2522%252C%2522args%2522%253A%255B%2522%2540mcp-world%252Fplaywright-mcp-world%2540latest%2522%255D%257D) [<img alt="Install in VS Code Insiders" src="https://img.shields.io/badge/VS_Code_Insiders-VS_Code_Insiders?style=flat-square&label=Install%20Server&color=24bfa5">](https://insiders.vscode.dev/redirect?url=vscode-insiders%3Amcp%2Finstall%3F%257B%2522name%2522%253A%2522playwright%2522%252C%2522command%2522%253A%2522npx%2522%252C%2522args%2522%253A%255B%2522%2540mcp-world%252Fplaywright-mcp-world%2540latest%2522%255D%257D)


<details>
<summary>Claude Code</summary>

Use the Claude Code CLI to add the Playwright MCP server:

```bash
<<<<<<< HEAD
# For VS Code
code --add-mcp '{"name":"playwright","command":"npx","args":["@mcp-world/playwright-mcp-world@latest"]}'
=======
claude mcp add playwright npx @playwright/mcp@latest
>>>>>>> 95269108
```
</details>

<details>
<summary>Claude Desktop</summary>

Follow the MCP install [guide](https://modelcontextprotocol.io/quickstart/user), use the standard config above.

</details>

<details>
<summary>Cursor</summary>

#### For original Playwright MCP:

[![Install MCP Server](https://cursor.com/deeplink/mcp-install-dark.svg)](https://cursor.com/install-mcp?name=playwright&config=eyJjb21tYW5kIjoibnB4IEBwbGF5d3JpZ2h0L21jcEBsYXRlc3QifQ%3D%3D)

Or install manually: Go to `Cursor Settings` -> `MCP` -> `Add new MCP Server`. Name to your liking, use `command` type with the command `npx @mcp-world/playwright-mcp-world`.

<<<<<<< HEAD
```js
{
  "mcpServers": {
    "playwright": {
      "command": "npx",
      "args": [
        "@mcp-world/playwright-mcp-world@latest"
      ]
    }
  }
}
```

#### For this advanced version (local):

Go to `Cursor Settings` -> `MCP` -> `Add new MCP Server`. Use the following configuration:

```js
{
  "mcpServers": {
    "playwright-advanced": {
      "command": "node",
      "args": [
        "/absolute/path/to/playwright-mcp-world/lib/index.js"
      ]
    }
  }
}
```
=======
>>>>>>> 95269108
</details>

<details>
<summary>Gemini CLI</summary>

Follow the MCP install [guide](https://github.com/google-gemini/gemini-cli/blob/main/docs/tools/mcp-server.md#configure-the-mcp-server-in-settingsjson), use the standard config above.

<<<<<<< HEAD
```js
{
  "mcpServers": {
    "playwright": {
      "command": "npx",
      "args": [
        "@mcp-world/playwright-mcp-world@latest"
      ]
    }
  }
}
```
=======
>>>>>>> 95269108
</details>

<details>
<summary>Goose</summary>

<<<<<<< HEAD
Follow the MCP install [guide](https://modelcontextprotocol.io/quickstart/user).

#### For original Playwright MCP:
```js
{
  "mcpServers": {
    "playwright": {
      "command": "npx",
      "args": [
        "@mcp-world/playwright-mcp-world@latest"
      ]
    }
  }
}
```

#### For this advanced version (local):
```js
{
  "mcpServers": {
    "playwright-advanced": {
      "command": "node",
      "args": [
        "/absolute/path/to/playwright-mcp-world/lib/index.js"
      ]
    }
  }
}
```
</details>
=======
#### Click the button to install:
>>>>>>> 95269108

[![Install in Goose](https://block.github.io/goose/img/extension-install-dark.svg)](https://block.github.io/goose/extension?cmd=npx&arg=%40playwright%2Fmcp%40latest&id=playwright&name=Playwright&description=Interact%20with%20web%20pages%20through%20structured%20accessibility%20snapshots%20using%20Playwright)

#### Or install manually:

Go to `Advanced settings` -> `Extensions` -> `Add custom extension`. Name to your liking, use type `STDIO`, and set the `command` to `npx @playwright/mcp`. Click "Add Extension".
</details>

<details>
<summary>Qodo Gen</summary>

Open [Qodo Gen](https://docs.qodo.ai/qodo-documentation/qodo-gen) chat panel in VSCode or IntelliJ → Connect more tools → + Add new MCP → Paste the standard config above.

Click <code>Save</code>.
</details>

<details>
<summary>VS Code</summary>

You can also install the Playwright MCP server using the VS Code CLI:

<<<<<<< HEAD
```js
{
  "mcpServers": {
    "playwright": {
      "command": "npx",
      "args": [
        "@mcp-world/playwright-mcp-world@latest"
      ]
    }
  }
}
=======
```bash
# For VS Code
code --add-mcp '{"name":"playwright","command":"npx","args":["@playwright/mcp@latest"]}'
>>>>>>> 95269108
```

After installation, the Playwright MCP server will be available for use with your GitHub Copilot agent in VS Code.
</details>

<details>
<summary>Windsurf</summary>

Follow Windsurf MCP [documentation](https://docs.windsurf.com/windsurf/cascade/mcp). Use the standard config above.

</details>

### Configuration

Playwright MCP server supports following arguments. They can be provided in the JSON configuration above, as a part of the `"args"` list:

<!--- Options generated by update-readme.ts -->

```
> npx @mcp-world/playwright-mcp-world@latest --help
  --allowed-origins <origins>  semicolon-separated list of origins to allow the
                               browser to request. Default is to allow all.
  --blocked-origins <origins>  semicolon-separated list of origins to block the
                               browser from requesting. Blocklist is evaluated
                               before allowlist. If used without the allowlist,
                               requests not matching the blocklist are still
                               allowed.
  --block-service-workers      block service workers
  --browser <browser>          browser or chrome channel to use, possible
                               values: chrome, firefox, webkit, msedge.
  --caps <caps>                comma-separated list of additional capabilities
                               to enable, possible values: vision, pdf.
  --cdp-endpoint <endpoint>    CDP endpoint to connect to.
  --config <path>              path to the configuration file.
  --device <device>            device to emulate, for example: "iPhone 15"
  --executable-path <path>     path to the browser executable.
  --headless                   run browser in headless mode, headed by default
  --host <host>                host to bind server to. Default is localhost. Use
                               0.0.0.0 to bind to all interfaces.
  --ignore-https-errors        ignore https errors
  --isolated                   keep the browser profile in memory, do not save
                               it to disk.
  --image-responses <mode>     whether to send image responses to the client.
                               Can be "allow" or "omit", Defaults to "allow".
  --no-sandbox                 disable the sandbox for all process types that
                               are normally sandboxed.
  --output-dir <path>          path to the directory for output files.
  --port <port>                port to listen on for SSE transport.
  --proxy-bypass <bypass>      comma-separated domains to bypass proxy, for
                               example ".com,chromium.org,.domain.com"
  --proxy-server <proxy>       specify proxy server, for example
                               "http://myproxy:3128" or "socks5://myproxy:8080"
  --record-video <mode>        record video mode: "off", "on",
                               "retain-on-failure", or "on-first-retry"
  --record-video-size <size>   video size in pixels, for example "800,600"
  --save-trace                 Whether to save the Playwright Trace of the
                               session into the output directory.
  --storage-state <path>       path to the storage state file for isolated
                               sessions.
  --user-agent <ua string>     specify user agent string
  --user-data-dir <path>       path to the user data directory. If not
                               specified, a temporary directory will be created.
  --viewport-size <size>       specify browser viewport size in pixels, for
                               example "1280, 720"
```

<!--- End of options generated section -->

### User profile

You can run Playwright MCP with persistent profile like a regular browser (default), or in the isolated contexts for the testing sessions.

**Persistent profile**

All the logged in information will be stored in the persistent profile, you can delete it between sessions if you'd like to clear the offline state.
Persistent profile is located at the following locations and you can override it with the `--user-data-dir` argument.

```bash
# Windows
%USERPROFILE%\AppData\Local\ms-playwright\mcp-{channel}-profile

# macOS
- ~/Library/Caches/ms-playwright/mcp-{channel}-profile

# Linux
- ~/.cache/ms-playwright/mcp-{channel}-profile
```

**Isolated**

In the isolated mode, each session is started in the isolated profile. Every time you ask MCP to close the browser,
the session is closed and all the storage state for this session is lost. You can provide initial storage state
to the browser via the config's `contextOptions` or via the `--storage-state` argument. Learn more about the storage
state [here](https://playwright.dev/docs/auth).

```js
{
  "mcpServers": {
    "playwright": {
      "command": "npx",
      "args": [
        "@mcp-world/playwright-mcp-world@latest",
        "--isolated",
        "--storage-state={path/to/storage.json}"
      ]
    }
  }
}
```

### Configuration file

The Playwright MCP server can be configured using a JSON configuration file. You can specify the configuration file
using the `--config` command line option:

```bash
npx @mcp-world/playwright-mcp-world@latest --config path/to/config.json
```

<details>
<summary>Configuration file schema</summary>

```typescript
{
  // Browser configuration
  browser?: {
    // Browser type to use (chromium, firefox, or webkit)
    browserName?: 'chromium' | 'firefox' | 'webkit';

    // Keep the browser profile in memory, do not save it to disk.
    isolated?: boolean;

    // Path to user data directory for browser profile persistence
    userDataDir?: string;

    // Browser launch options (see Playwright docs)
    // @see https://playwright.dev/docs/api/class-browsertype#browser-type-launch
    launchOptions?: {
      channel?: string;        // Browser channel (e.g. 'chrome')
      headless?: boolean;      // Run in headless mode
      executablePath?: string; // Path to browser executable
      // ... other Playwright launch options
    };

    // Browser context options
    // @see https://playwright.dev/docs/api/class-browser#browser-new-context
    contextOptions?: {
      viewport?: { width: number, height: number };
      // ... other Playwright context options
    };

    // Video recording configuration
    // @see https://playwright.dev/docs/videos
    recordVideo?: {
      mode: 'off' | 'on' | 'retain-on-failure' | 'on-first-retry';
      size?: { width: number, height: number };
    };

    // CDP endpoint for connecting to existing browser
    cdpEndpoint?: string;

    // Remote Playwright server endpoint
    remoteEndpoint?: string;
  },

  // Server configuration
  server?: {
    port?: number;  // Port to listen on
    host?: string;  // Host to bind to (default: localhost)
  },

  // List of additional capabilities
  capabilities?: Array<
    'tabs' |    // Tab management
    'install' | // Browser installation
    'pdf' |     // PDF generation
    'vision' |  // Coordinate-based interactions
  >;

  // Directory for output files
  outputDir?: string;

  // Network configuration
  network?: {
    // List of origins to allow the browser to request. Default is to allow all. Origins matching both `allowedOrigins` and `blockedOrigins` will be blocked.
    allowedOrigins?: string[];

    // List of origins to block the browser to request. Origins matching both `allowedOrigins` and `blockedOrigins` will be blocked.
    blockedOrigins?: string[];
  };
 
  /**
   * Whether to send image responses to the client. Can be "allow" or "omit". 
   * Defaults to "allow".
   */
  imageResponses?: 'allow' | 'omit';
}
```
</details>

### Standalone MCP server

When running headed browser on system w/o display or from worker processes of the IDEs,
run the MCP server from environment with the DISPLAY and pass the `--port` flag to enable SSE transport.

```bash
npx @mcp-world/playwright-mcp-world@latest --port 8931
```

And then in MCP client config, set the `url` to the SSE endpoint:

```js
{
  "mcpServers": {
    "playwright": {
      "url": "http://localhost:8931/sse"
    }
  }
}
```

<details>
<summary><b>Docker</b></summary>

**NOTE:** The Docker implementation only supports headless chromium at the moment.

```js
{
  "mcpServers": {
    "playwright": {
      "command": "docker",
      "args": ["run", "-i", "--rm", "--init", "--pull=always", "playwright-mcp"]
    }
  }
}
```

You can build the Docker image yourself.

```
docker build -t playwright-mcp .
```
</details>

<details>
<summary><b>Programmatic usage</b></summary>

```js
import http from 'http';

import { createConnection } from '@mcp-world/playwright-mcp-world';
import { SSEServerTransport } from '@modelcontextprotocol/sdk/server/sse.js';

http.createServer(async (req, res) => {
  // ...

  // Creates a headless Playwright MCP server with SSE transport
  const connection = await createConnection({ browser: { launchOptions: { headless: true } } });
  const transport = new SSEServerTransport('/messages', res);
  await connection.sever.connect(transport);

  // ...
});
```
</details>


### Tools

<<<<<<< HEAD
The tools are available in two modes:

1. **Snapshot Mode** (default): Uses accessibility snapshots for better performance and reliability
2. **Vision Mode**: Uses screenshots for visual-based interactions

To use Vision Mode, add the `--vision` flag when starting the server:

```js
{
  "mcpServers": {
    "playwright": {
      "command": "npx",
      "args": [
        "@mcp-world/playwright-mcp-world@latest",
        "--vision"
      ]
    }
  }
}
```

Vision Mode works best with the computer use models that are able to interact with elements using
X Y coordinate space, based on the provided screenshot.

**Note:** All HTML content extraction tools (`browser_get_html_content`, `browser_get_outer_html`) are also available in Vision Mode, providing the same functionality regardless of the mode used.

<!--- Tools generated by update-readme.ts -->

<details>
<summary><b>Interactions</b></summary>

<!-- NOTE: This has been generated via update-readme.ts -->

- **browser_snapshot**
  - Title: Page snapshot
  - Description: Capture accessibility snapshot of the current page, this is better than screenshot
  - Parameters:
    - `truncateSnapshot` (boolean, optional): Whether to truncate large snapshots at 20000 tokens. Defaults to true.
    - `page` (number, optional): Page number to retrieve when snapshot is truncated. Defaults to 1.
  - Read-only: **true**
=======
<!--- Tools generated by update-readme.js -->

<details>
<summary><b>Core automation</b></summary>
>>>>>>> d61aa16

<!-- NOTE: This has been generated via update-readme.ts -->

- **browser_element_snapshot** 🆕
  - Title: Element snapshot
  - Description: Capture accessibility snapshot of specific elements by locator(s). Better than screenshot for specific elements.
  - **Enhancement**: Capture structured accessibility data for specific elements using locators
  - Parameters:
    - `locator` (string, optional): Playwright locator string to capture accessibility snapshot of a specific element (e.g., "#id", ".class", "text=Hello"). Cannot be combined with locators parameter.
    - `locators` (array, optional): Array of Playwright locator strings to capture accessibility snapshots of multiple elements. Cannot be combined with locator parameter.
  - Read-only: **true**

<!-- NOTE: This has been generated via update-readme.ts -->

- **browser_click**
  - Title: Click
  - Description: Perform click on a web page
  - Parameters:
    - `element` (string): Human-readable element description used to obtain permission to interact with the element
    - `ref` (string): Exact target element reference from the page snapshot
    - `doubleClick` (boolean, optional): Whether to perform a double click instead of a single click
  - Read-only: **false**

<!-- NOTE: This has been generated via update-readme.ts -->

- **browser_close**
  - Title: Close browser
  - Description: Close the page
  - Parameters: None
  - Read-only: **true**

<!-- NOTE: This has been generated via update-readme.js -->

- **browser_console_messages**
  - Title: Get console messages
  - Description: Returns all console messages
  - Parameters: None
  - Read-only: **true**

<!-- NOTE: This has been generated via update-readme.js -->

- **browser_drag**
  - Title: Drag mouse
  - Description: Perform drag and drop between two elements
  - Parameters:
    - `startElement` (string): Human-readable source element description used to obtain the permission to interact with the element
    - `startRef` (string): Exact source element reference from the page snapshot
    - `endElement` (string): Human-readable target element description used to obtain the permission to interact with the element
    - `endRef` (string): Exact target element reference from the page snapshot
  - Read-only: **false**

<!-- NOTE: This has been generated via update-readme.ts -->

- **browser_evaluate**
  - Title: Evaluate JavaScript
  - Description: Evaluate JavaScript expression on page or element
  - Parameters:
<<<<<<< HEAD
    - `element` (string): Human-readable element description used to obtain permission to interact with the element
    - `ref` (string): Exact target element reference from the page snapshot
  - Read-only: **true**

<!-- NOTE: This has been generated via update-readme.ts -->

- **browser_type**
  - Title: Type text
  - Description: Type text into editable element
  - Parameters:
    - `element` (string): Human-readable element description used to obtain permission to interact with the element
    - `ref` (string): Exact target element reference from the page snapshot
    - `text` (string): Text to type into the element
    - `submit` (boolean, optional): Whether to submit entered text (press Enter after)
    - `slowly` (boolean, optional): Whether to type one character at a time. Useful for triggering key handlers in the page. By default entire text is filled in at once.
=======
    - `function` (string): () => { /* code */ } or (element) => { /* code */ } when element is provided
    - `element` (string, optional): Human-readable element description used to obtain permission to interact with the element
    - `ref` (string, optional): Exact target element reference from the page snapshot
>>>>>>> d61aa16
  - Read-only: **false**

<!-- NOTE: This has been generated via update-readme.ts -->

<<<<<<< HEAD
- **browser_select_option**
  - Title: Select option
  - Description: Select an option in a dropdown
  - Parameters:
    - `element` (string): Human-readable element description used to obtain permission to interact with the element
    - `ref` (string): Exact target element reference from the page snapshot
    - `values` (array): Array of values to select in the dropdown. This can be a single value or multiple values.
  - Read-only: **false**

<!-- NOTE: This has been generated via update-readme.ts -->

- **browser_press_key**
  - Title: Press a key
  - Description: Press a key on the keyboard
  - Parameters:
    - `key` (string): Name of the key to press or a character to generate, such as `ArrowLeft` or `a`
  - Read-only: **false**

<!-- NOTE: This has been generated via update-readme.ts -->

- **browser_wait_for**
  - Title: Wait for
  - Description: Wait for text to appear or disappear or a specified time to pass
  - Parameters:
    - `time` (number, optional): The time to wait in seconds
    - `text` (string, optional): The text to wait for
    - `textGone` (string, optional): The text to wait for to disappear
  - Read-only: **true**

<!-- NOTE: This has been generated via update-readme.ts -->

=======
>>>>>>> d61aa16
- **browser_file_upload**
  - Title: Upload files
  - Description: Upload one or multiple files
  - Parameters:
    - `paths` (array): The absolute paths to the files to upload. Can be a single file or multiple files.
  - Read-only: **false**

<!-- NOTE: This has been generated via update-readme.ts -->

- **browser_handle_dialog**
  - Title: Handle a dialog
  - Description: Handle a dialog
  - Parameters:
    - `accept` (boolean): Whether to accept the dialog.
    - `promptText` (string, optional): The text of the prompt in case of a prompt dialog.
  - Read-only: **false**

<!-- NOTE: This has been generated via update-readme.js -->

- **browser_hover**
  - Title: Hover mouse
  - Description: Hover over element on page
  - Parameters:
    - `element` (string): Human-readable element description used to obtain permission to interact with the element
    - `ref` (string): Exact target element reference from the page snapshot
  - Read-only: **true**

<!-- NOTE: This has been generated via update-readme.ts -->

- **browser_navigate**
  - Title: Navigate to a URL
  - Description: Navigate to a URL
  - Parameters:
    - `url` (string): The URL to navigate to
  - Read-only: **false**

<!-- NOTE: This has been generated via update-readme.ts -->

- **browser_navigate_back**
  - Title: Go back
  - Description: Go back to the previous page
  - Parameters: None
  - Read-only: **true**

<!-- NOTE: This has been generated via update-readme.ts -->

- **browser_navigate_forward**
  - Title: Go forward
  - Description: Go forward to the next page
  - Parameters: None
  - Read-only: **true**

<!-- NOTE: This has been generated via update-readme.js -->

- **browser_network_requests**
  - Title: List network requests
  - Description: Returns all network requests since loading the page
  - Parameters: None
  - Read-only: **true**

<!-- NOTE: This has been generated via update-readme.js -->

- **browser_press_key**
  - Title: Press a key
  - Description: Press a key on the keyboard
  - Parameters:
    - `key` (string): Name of the key to press or a character to generate, such as `ArrowLeft` or `a`
  - Read-only: **false**

<!-- NOTE: This has been generated via update-readme.js -->

- **browser_resize**
  - Title: Resize browser window
  - Description: Resize the browser window
  - Parameters:
    - `width` (number): Width of the browser window
    - `height` (number): Height of the browser window
  - Read-only: **true**

<!-- NOTE: This has been generated via update-readme.js -->

- **browser_select_option**
  - Title: Select option
  - Description: Select an option in a dropdown
  - Parameters:
    - `element` (string): Human-readable element description used to obtain permission to interact with the element
    - `ref` (string): Exact target element reference from the page snapshot
    - `values` (array): Array of values to select in the dropdown. This can be a single value or multiple values.
  - Read-only: **false**

<!-- NOTE: This has been generated via update-readme.js -->

- **browser_snapshot**
  - Title: Page snapshot
  - Description: Capture accessibility snapshot of the current page, this is better than screenshot
  - Parameters: None
  - Read-only: **true**

<!-- NOTE: This has been generated via update-readme.ts -->

- **browser_take_screenshot** ⭐
  - Title: Take a screenshot
  - Description: Take a screenshot of the current page. You can't perform actions based on the screenshot, use browser_snapshot for actions.
  - **Enhancement**: Enhanced with fullPage and locator support for flexible screenshot capture
  - Parameters:
    - `raw` (boolean, optional): Whether to return without compression (in PNG format). Default is false, which returns a JPEG image.
    - `filename` (string, optional): File name to save the screenshot to. Defaults to `page-{timestamp}.{png|jpeg}` if not specified.
    - `fullPage` (boolean, optional): Whether to take a screenshot of the full scrollable page. Cannot be combined with element/ref/locator parameters.
    - `locator` (string, optional): Playwright locator string to screenshot a specific element (e.g., "#id", ".class", "text=Hello"). Cannot be combined with element/ref/fullPage parameters.
    - `element` (string, optional): Human-readable element description used to obtain permission to screenshot the element. If not provided, the screenshot will be taken of viewport. If element is provided, ref must be provided too.
    - `ref` (string, optional): Exact target element reference from the page snapshot. If not provided, the screenshot will be taken of viewport. If ref is provided, element must be provided too.
    - `format` (string, optional): Image format (defaults to png if raw is true, jpeg otherwise)
    - `quality` (number, optional): JPEG quality (0-100), defaults to 50 for JPEG format
    - `captureSnapshot` (boolean, optional): Whether to capture a page snapshot after taking the screenshot. Defaults to false.
  - Read-only: **true**

<!-- NOTE: This has been generated via update-readme.ts -->

- **browser_type**
  - Title: Type text
  - Description: Type text into editable element
  - Parameters:
<<<<<<< HEAD
    - `filename` (string, optional): File name to save the pdf to. Defaults to `page-{timestamp}.pdf` if not specified.
  - Read-only: **true**

<!-- NOTE: This has been generated via update-readme.ts -->

- **get_video_path**
  - Title: Get video path
  - Description: Get the path to the video recording for the current or specified tab. Returns the video file path if recording is enabled.
  - Parameters:
    - `tabIndex` (number, optional): Tab index (1-based). If not provided, uses the current tab.
  - Read-only: **true**

<!-- NOTE: This has been generated via update-readme.ts -->

- **save_video**
  - Title: Save video
  - Description: Save the video recording for the current or specified tab to the output directory.
  - Parameters:
    - `tabIndex` (number, optional): Tab index (1-based). If not provided, uses the current tab.
    - `filename` (string, optional): Custom filename for the saved video (without extension). If not provided, uses a default name.
  - Read-only: **true**

<!-- NOTE: This has been generated via update-readme.ts -->

- **list_video_files**
  - Title: List video files
  - Description: List all video files in the output directory.
  - Parameters: None
  - Read-only: **true**

<!-- NOTE: This has been generated via update-readme.ts -->

- **browser_network_requests**
  - Title: List network requests
  - Description: Returns all network requests since loading the page
  - Parameters: None
  - Read-only: **true**

<!-- NOTE: This has been generated via update-readme.ts -->

- **browser_console_messages**
  - Title: Get console messages
  - Description: Returns all console messages
  - Parameters: None
  - Read-only: **true**

<!-- NOTE: This has been generated via update-readme.ts -->

- **browser_get_html_content** 🆕
  - Title: Get HTML content
  - Description: Get HTML content of the current page or specific elements. Returns full page HTML by default, or HTML of specific elements when locator(s) provided.
  - **Enhancement**: Extract HTML content from page or specific elements with flexible locator support
  - Parameters:
    - `locator` (string, optional): Playwright locator string to get HTML content of a specific element (e.g., "#id", ".class", "text=Hello"). Cannot be combined with locators parameter.
    - `locators` (array, optional): Array of Playwright locator strings to get HTML content of multiple elements. Cannot be combined with locator parameter.
  - Read-only: **true**

<!-- NOTE: This has been generated via update-readme.ts -->

- **browser_get_outer_html** 🆕
  - Title: Get outer HTML content
  - Description: Get outer HTML content of specific elements (includes the element tag itself). Requires locator(s) to be specified.
  - **Enhancement**: Get complete element HTML including the element tag itself
  - Parameters:
    - `locator` (string, optional): Playwright locator string to get outer HTML content of a specific element (e.g., "#id", ".class", "text=Hello"). Cannot be combined with locators parameter.
    - `locators` (array, optional): Array of Playwright locator strings to get outer HTML content of multiple elements. Cannot be combined with locator parameter.
  - Read-only: **true**

</details>

<details>
<summary><b>Utilities</b></summary>

<!-- NOTE: This has been generated via update-readme.ts -->

- **browser_install**
  - Title: Install the browser specified in the config
  - Description: Install the browser specified in the config. Call this if you get an error about the browser not being installed.
  - Parameters: None
=======
    - `element` (string): Human-readable element description used to obtain permission to interact with the element
    - `ref` (string): Exact target element reference from the page snapshot
    - `text` (string): Text to type into the element
    - `submit` (boolean, optional): Whether to submit entered text (press Enter after)
    - `slowly` (boolean, optional): Whether to type one character at a time. Useful for triggering key handlers in the page. By default entire text is filled in at once.
>>>>>>> d61aa16
  - Read-only: **false**

<!-- NOTE: This has been generated via update-readme.ts -->

- **browser_evaluate**
  - Title: Execute JavaScript
  - Description: Execute JavaScript code in the browser context and return the result
  - Parameters:
    - `expression` (string): JavaScript expression or function to evaluate
    - `args` (array, optional): Arguments to pass to the function (must be serializable)
    - `awaitPromise` (boolean, optional): Whether to wait for promises to resolve
    - `timeout` (number, optional): Maximum execution time in milliseconds
  - Read-only: **false**

<!-- NOTE: This has been generated via update-readme.ts -->

<<<<<<< HEAD
- **browser_close**
  - Title: Close browser
  - Description: Close the page
  - Parameters: None
  - Read-only: **true**

<!-- NOTE: This has been generated via update-readme.ts -->

- **browser_resize**
  - Title: Resize browser window
  - Description: Resize the browser window
=======
- **browser_wait_for**
  - Title: Wait for
  - Description: Wait for text to appear or disappear or a specified time to pass
>>>>>>> d61aa16
  - Parameters:
    - `time` (number, optional): The time to wait in seconds
    - `text` (string, optional): The text to wait for
    - `textGone` (string, optional): The text to wait for to disappear
  - Read-only: **true**

</details>

<details>
<summary><b>Tab management</b></summary>

<!-- NOTE: This has been generated via update-readme.js -->

- **browser_tab_close**
  - Title: Close a tab
  - Description: Close a tab
  - Parameters:
    - `index` (number, optional): The index of the tab to close. Closes current tab if not provided.
  - Read-only: **false**

<!-- NOTE: This has been generated via update-readme.ts -->

- **browser_tab_list**
  - Title: List tabs
  - Description: List browser tabs
  - Parameters: None
  - Read-only: **true**

<!-- NOTE: This has been generated via update-readme.ts -->

- **browser_tab_new**
  - Title: Open a new tab
  - Description: Open a new tab
  - Parameters:
    - `url` (string, optional): The URL to navigate to in the new tab. If not provided, the new tab will be blank.
  - Read-only: **true**

<!-- NOTE: This has been generated via update-readme.ts -->

- **browser_tab_select**
  - Title: Select a tab
  - Description: Select a tab by index
  - Parameters:
    - `index` (number): The index of the tab to select
  - Read-only: **true**

<<<<<<< HEAD
<!-- NOTE: This has been generated via update-readme.ts -->
=======
</details>

<details>
<summary><b>Browser installation</b></summary>

<!-- NOTE: This has been generated via update-readme.js -->
>>>>>>> d61aa16

- **browser_install**
  - Title: Install the browser specified in the config
  - Description: Install the browser specified in the config. Call this if you get an error about the browser not being installed.
  - Parameters: None
  - Read-only: **false**

</details>

<details>
<summary><b>Coordinate-based (opt-in via --caps=vision)</b></summary>

<!-- NOTE: This has been generated via update-readme.ts -->

<<<<<<< HEAD
- **browser_screen_capture** ⭐
  - Title: Take a screenshot
  - Description: Take a screenshot of the current page
  - **Enhancement**: Enhanced with fullPage and locator/locators support for flexible vision mode capture
  - Parameters:
    - `fullPage` (boolean, optional): Whether to take a screenshot of the full scrollable page. Cannot be combined with locator/locators parameters.
    - `locator` (string, optional): Playwright locator string to screenshot a specific element (e.g., "#id", ".class", "text=Hello"). Cannot be combined with fullPage/locators parameters.
    - `locators` (array, optional): Array of Playwright locator strings to screenshot multiple elements. Cannot be combined with fullPage/locator parameters.
  - Read-only: **true**

<!-- NOTE: This has been generated via update-readme.ts -->

- **browser_screen_move_mouse**
  - Title: Move mouse
  - Description: Move mouse to a given position
  - Parameters:
    - `element` (string): Human-readable element description used to obtain permission to interact with the element
    - `x` (number): X coordinate
    - `y` (number): Y coordinate
  - Read-only: **true**

<!-- NOTE: This has been generated via update-readme.ts -->

- **browser_screen_click**
=======
- **browser_mouse_click_xy**
>>>>>>> d61aa16
  - Title: Click
  - Description: Click left mouse button at a given position
  - Parameters:
    - `element` (string): Human-readable element description used to obtain permission to interact with the element
    - `x` (number): X coordinate
    - `y` (number): Y coordinate
  - Read-only: **false**

<!-- NOTE: This has been generated via update-readme.ts -->

- **browser_mouse_drag_xy**
  - Title: Drag mouse
  - Description: Drag left mouse button to a given position
  - Parameters:
    - `element` (string): Human-readable element description used to obtain permission to interact with the element
    - `startX` (number): Start X coordinate
    - `startY` (number): Start Y coordinate
    - `endX` (number): End X coordinate
    - `endY` (number): End Y coordinate
  - Read-only: **false**

<!-- NOTE: This has been generated via update-readme.ts -->

- **browser_mouse_move_xy**
  - Title: Move mouse
  - Description: Move mouse to a given position
  - Parameters:
<<<<<<< HEAD
    - `text` (string): Text to type into the element
    - `submit` (boolean, optional): Whether to submit entered text (press Enter after)
  - Read-only: **false**

<!-- NOTE: This has been generated via update-readme.ts -->

- **browser_press_key**
  - Title: Press a key
  - Description: Press a key on the keyboard
  - Parameters:
    - `key` (string): Name of the key to press or a character to generate, such as `ArrowLeft` or `a`
  - Read-only: **false**

<!-- NOTE: This has been generated via update-readme.ts -->

- **browser_wait_for**
  - Title: Wait for
  - Description: Wait for text to appear or disappear or a specified time to pass
  - Parameters:
    - `time` (number, optional): The time to wait in seconds
    - `text` (string, optional): The text to wait for
    - `textGone` (string, optional): The text to wait for to disappear
  - Read-only: **true**

<!-- NOTE: This has been generated via update-readme.ts -->
=======
    - `element` (string): Human-readable element description used to obtain permission to interact with the element
    - `x` (number): X coordinate
    - `y` (number): Y coordinate
  - Read-only: **true**

</details>
>>>>>>> d61aa16

<details>
<summary><b>PDF generation (opt-in via --caps=pdf)</b></summary>

<!-- NOTE: This has been generated via update-readme.ts -->

- **browser_pdf_save**
  - Title: Save as PDF
  - Description: Save page as PDF
  - Parameters:
    - `filename` (string, optional): File name to save the pdf to. Defaults to `page-{timestamp}.pdf` if not specified.
  - Read-only: **true**

<!-- NOTE: This has been generated via update-readme.ts -->

- **browser_get_html_content** 🆕
  - Title: Get HTML content
  - Description: Get HTML content of the current page or specific elements. Returns full page HTML by default, or HTML of specific elements when locator(s) provided.
  - **Enhancement**: Extract HTML content from page or specific elements with flexible locator support
  - Parameters:
    - `locator` (string, optional): Playwright locator string to get HTML content of a specific element (e.g., "#id", ".class", "text=Hello"). Cannot be combined with locators parameter.
    - `locators` (array, optional): Array of Playwright locator strings to get HTML content of multiple elements. Cannot be combined with locator parameter.
  - Read-only: **true**

<!-- NOTE: This has been generated via update-readme.ts -->

- **browser_get_outer_html** 🆕
  - Title: Get outer HTML content
  - Description: Get outer HTML content of specific elements (includes the element tag itself). Requires locator(s) to be specified.
  - **Enhancement**: Get complete element HTML including the element tag itself
  - Parameters:
    - `locator` (string, optional): Playwright locator string to get outer HTML content of a specific element (e.g., "#id", ".class", "text=Hello"). Cannot be combined with locators parameter.
    - `locators` (array, optional): Array of Playwright locator strings to get outer HTML content of multiple elements. Cannot be combined with locator parameter.
  - Read-only: **true**

</details>


<!--- End of tools generated section --><|MERGE_RESOLUTION|>--- conflicted
+++ resolved
@@ -1,26 +1,6 @@
-# Playwright MCP World
-
-## A Community-Driven Fork with Enhanced Features
-
-This is a community-maintained fork of the [Microsoft Playwright MCP](https://github.com/microsoft/playwright-mcp) server that includes additional features and improvements requested by the community but not yet included in the original project.
-
-### Why This Fork?
-
-Our goal is to provide a feature-rich Playwright MCP server that includes capabilities the community needs but which may not align with the original project's scope or priorities. As noted in [this discussion](https://github.com/microsoft/playwright-mcp/pull/448#issuecomment-2892276410), some features may be better suited for community-maintained versions.
-
-This fork serves as a testing ground for new features and a way to quickly deliver functionality that users need today.
-
-### Merged Community Contributions
-
-We've integrated features from several community forks:
-
-- **[viktor-silakov/playwright-mcp-advanced](https://github.com/viktor-silakov/playwright-mcp-advanced)** - Enhanced screenshot tools, HTML extraction, and element snapshots
-- **[nnamon/playwright-mcp](https://github.com/nnamon/playwright-mcp)** - JavaScript execution capabilities, Docker support, and improved build tooling
-- **[Verto-FX/playwright-mcp](https://github.com/Verto-FX/playwright-mcp)** - Video recording capabilities (see [#546](https://github.com/microsoft/playwright-mcp/issues/546), [#547](https://github.com/microsoft/playwright-mcp/pull/547))
-
-### About Playwright MCP
-
-A Model Context Protocol (MCP) server that provides browser automation capabilities using [Playwright](https://playwright.dev). This server enables LLMs to interact with web pages through structured accessibility snapshots, bypassing the need for screenshots or visually-tuned models.
+## Playwright MCP World 🌍 - Advanced Browser Automation
+
+An enhanced Model Context Protocol (MCP) server that provides browser automation capabilities using [Playwright](https://playwright.dev). This server enables LLMs to interact with web pages through structured accessibility snapshots, bypassing the need for screenshots or visually-tuned models. **Includes stealth mode, video recording, HTML inspection tools, and more!**
 
 ### Key Features
 
@@ -28,40 +8,21 @@
 - **LLM-friendly**. No vision models needed, operates purely on structured data.
 - **Deterministic tool application**. Avoids ambiguity common with screenshot-based approaches.
 
-### 🚀 Advanced Features
-
-This version includes additional tools not available in the original Playwright MCP:
-
-- **`browser_evaluate`** - Execute JavaScript code in the browser context
-- **`browser_take_screenshot`** - Enhanced screenshot tool with fullPage and locator support
-- **`browser_get_html_content`** - Extract HTML content from pages or specific elements
-- **`browser_get_outer_html`** - Get complete element HTML including the element tag
-- **`browser_element_snapshot`** - Capture accessibility snapshots of specific elements by locator
-- **`get_video_path`** - Get the path to video recordings for browser sessions
-- **`save_video`** - Save video recordings to the output directory with custom filenames
-- **`list_video_files`** - List all video files in the output directory
-
-### ⚠️ Experimental Notice
-
-This project is currently experimental and may be unstable due to the nature of integrating features from multiple community forks. If you encounter any bugs or issues, please [file an issue](https://github.com/mcp-world/playwright-mcp-world/issues) on GitHub to help us improve.
+### Enhanced Features 🚀
+
+This advanced version includes additional capabilities:
+
+- **🥷 Stealth Mode**: Integrated with playwright-extra and puppeteer-extra-plugin-stealth to avoid bot detection
+- **🎥 Video Recording**: Record browser sessions with configurable video settings
+- **📄 HTML Tools**: Get inner/outer HTML content from specific elements or entire pages
+- **💻 JavaScript Tools**: Enhanced JavaScript execution with better error handling
+- **📸 Enhanced Screenshot**: Support for full-page screenshots and element-specific captures
+- **🎯 Element Snapshots**: Get accessibility snapshots of specific elements using locators
+- **🐳 Docker Support**: Run in containerized environments with multiple browser options
 
 ### Requirements
 - Node.js 18 or newer
 - VS Code, Cursor, Windsurf, Claude Desktop, Goose or any other MCP client
-
-### Local Development Setup
-
-To use this version locally:
-
-1. **Clone and build the project:**
-   ```bash
-   git clone https://github.com/mcp-world/playwright-mcp-world.git
-   cd playwright-mcp-world
-   npm install
-   npm run build
-   ```
-
-2. **Configure your MCP client** to use the local build (see configuration examples below)
 
 <!--
 // Generate using:
@@ -70,15 +31,10 @@
 
 ### Getting started
 
-<<<<<<< HEAD
-First, install the Playwright MCP server with your client. 
-=======
 First, install the Playwright MCP server with your client.
 
 **Standard config** works in most of the tools:
->>>>>>> 95269108
-
-#### Using npm:
+
 ```js
 {
   "mcpServers": {
@@ -92,21 +48,7 @@
 }
 ```
 
-#### For this advanced version (local development):
-```js
-{
-  "mcpServers": {
-    "playwright": {
-      "command": "node",
-      "args": [
-        "/path/to/playwright-mcp-world/lib/index.js"
-      ]
-    }
-  }
-}
-```
-
-[<img src="https://img.shields.io/badge/VS_Code-VS_Code?style=flat-square&label=Install%20Server&color=0098FF" alt="Install in VS Code">](https://insiders.vscode.dev/redirect?url=vscode%3Amcp%2Finstall%3F%257B%2522name%2522%253A%2522playwright%2522%252C%2522command%2522%253A%2522npx%2522%252C%2522args%2522%253A%255B%2522%2540mcp-world%252Fplaywright-mcp-world%2540latest%2522%255D%257D) [<img alt="Install in VS Code Insiders" src="https://img.shields.io/badge/VS_Code_Insiders-VS_Code_Insiders?style=flat-square&label=Install%20Server&color=24bfa5">](https://insiders.vscode.dev/redirect?url=vscode-insiders%3Amcp%2Finstall%3F%257B%2522name%2522%253A%2522playwright%2522%252C%2522command%2522%253A%2522npx%2522%252C%2522args%2522%253A%255B%2522%2540mcp-world%252Fplaywright-mcp-world%2540latest%2522%255D%257D)
+[<img src="https://img.shields.io/badge/VS_Code-VS_Code?style=flat-square&label=Install%20Server&color=0098FF" alt="Install in VS Code">](https://insiders.vscode.dev/redirect?url=vscode%3Amcp%2Finstall%3F%257B%2522name%2522%253A%2522playwright%2522%252C%2522command%2522%253A%2522npx%2522%252C%2522args%2522%253A%255B%2522%2540playwright%252Fmcp%2540latest%2522%255D%257D) [<img alt="Install in VS Code Insiders" src="https://img.shields.io/badge/VS_Code_Insiders-VS_Code_Insiders?style=flat-square&label=Install%20Server&color=24bfa5">](https://insiders.vscode.dev/redirect?url=vscode-insiders%3Amcp%2Finstall%3F%257B%2522name%2522%253A%2522playwright%2522%252C%2522command%2522%253A%2522npx%2522%252C%2522args%2522%253A%255B%2522%2540playwright%252Fmcp%2540latest%2522%255D%257D)
 
 
 <details>
@@ -115,162 +57,83 @@
 Use the Claude Code CLI to add the Playwright MCP server:
 
 ```bash
-<<<<<<< HEAD
+claude mcp add playwright npx @mcp-world/playwright-mcp-world@latest
+```
+</details>
+
+<details>
+<summary>Claude Desktop</summary>
+
+Follow the MCP install [guide](https://modelcontextprotocol.io/quickstart/user), use the standard config above.
+
+</details>
+
+<details>
+<summary>Cursor</summary>
+
+#### Click the button to install:
+
+[![Install MCP Server](https://cursor.com/deeplink/mcp-install-dark.svg)](https://cursor.com/install-mcp?name=playwright&config=eyJjb21tYW5kIjoibnB4IEBwbGF5d3JpZ2h0L21jcEBsYXRlc3QifQ%3D%3D)
+
+#### Or install manually:
+
+Go to `Cursor Settings` -> `MCP` -> `Add new MCP Server`. Name to your liking, use `command` type with the command `npx @mcp-world/playwright-mcp-world`. You can also verify config or add command like arguments via clicking `Edit`.
+
+</details>
+
+<details>
+<summary>Gemini CLI</summary>
+
+Follow the MCP install [guide](https://github.com/google-gemini/gemini-cli/blob/main/docs/tools/mcp-server.md#configure-the-mcp-server-in-settingsjson), use the standard config above.
+
+</details>
+
+<details>
+<summary>Goose</summary>
+
+#### Click the button to install:
+
+[![Install in Goose](https://block.github.io/goose/img/extension-install-dark.svg)](https://block.github.io/goose/extension?cmd=npx&arg=%40playwright%2Fmcp%40latest&id=playwright&name=Playwright&description=Interact%20with%20web%20pages%20through%20structured%20accessibility%20snapshots%20using%20Playwright)
+
+#### Or install manually:
+
+Go to `Advanced settings` -> `Extensions` -> `Add custom extension`. Name to your liking, use type `STDIO`, and set the `command` to `npx @mcp-world/playwright-mcp-world`. Click "Add Extension".
+</details>
+
+<details>
+<summary>LM Studio</summary>
+
+#### Click the button to install:
+
+[![Add MCP Server playwright to LM Studio](https://files.lmstudio.ai/deeplink/mcp-install-light.svg)](https://lmstudio.ai/install-mcp?name=playwright&config=eyJjb21tYW5kIjoibnB4IiwiYXJncyI6WyJAcGxheXdyaWdodC9tY3BAbGF0ZXN0Il19)
+
+#### Or install manually:
+
+Go to `Program` in the right sidebar -> `Install` -> `Edit mcp.json`. Use the standard config above.
+</details>
+
+<details>
+<summary>Qodo Gen</summary>
+
+Open [Qodo Gen](https://docs.qodo.ai/qodo-documentation/qodo-gen) chat panel in VSCode or IntelliJ → Connect more tools → + Add new MCP → Paste the standard config above.
+
+Click <code>Save</code>.
+</details>
+
+<details>
+<summary>VS Code</summary>
+
+#### Click the button to install:
+
+[<img src="https://img.shields.io/badge/VS_Code-VS_Code?style=flat-square&label=Install%20Server&color=0098FF" alt="Install in VS Code">](https://insiders.vscode.dev/redirect?url=vscode%3Amcp%2Finstall%3F%257B%2522name%2522%253A%2522playwright%2522%252C%2522command%2522%253A%2522npx%2522%252C%2522args%2522%253A%255B%2522%2540playwright%252Fmcp%2540latest%2522%255D%257D) [<img alt="Install in VS Code Insiders" src="https://img.shields.io/badge/VS_Code_Insiders-VS_Code_Insiders?style=flat-square&label=Install%20Server&color=24bfa5">](https://insiders.vscode.dev/redirect?url=vscode-insiders%3Amcp%2Finstall%3F%257B%2522name%2522%253A%2522playwright%2522%252C%2522command%2522%253A%2522npx%2522%252C%2522args%2522%253A%255B%2522%2540playwright%252Fmcp%2540latest%2522%255D%257D)
+
+#### Or install manually:
+
+Follow the MCP install [guide](https://code.visualstudio.com/docs/copilot/chat/mcp-servers#_add-an-mcp-server), use the standard config above. You can also install the Playwright MCP server using the VS Code CLI:
+
+```bash
 # For VS Code
 code --add-mcp '{"name":"playwright","command":"npx","args":["@mcp-world/playwright-mcp-world@latest"]}'
-=======
-claude mcp add playwright npx @playwright/mcp@latest
->>>>>>> 95269108
-```
-</details>
-
-<details>
-<summary>Claude Desktop</summary>
-
-Follow the MCP install [guide](https://modelcontextprotocol.io/quickstart/user), use the standard config above.
-
-</details>
-
-<details>
-<summary>Cursor</summary>
-
-#### For original Playwright MCP:
-
-[![Install MCP Server](https://cursor.com/deeplink/mcp-install-dark.svg)](https://cursor.com/install-mcp?name=playwright&config=eyJjb21tYW5kIjoibnB4IEBwbGF5d3JpZ2h0L21jcEBsYXRlc3QifQ%3D%3D)
-
-Or install manually: Go to `Cursor Settings` -> `MCP` -> `Add new MCP Server`. Name to your liking, use `command` type with the command `npx @mcp-world/playwright-mcp-world`.
-
-<<<<<<< HEAD
-```js
-{
-  "mcpServers": {
-    "playwright": {
-      "command": "npx",
-      "args": [
-        "@mcp-world/playwright-mcp-world@latest"
-      ]
-    }
-  }
-}
-```
-
-#### For this advanced version (local):
-
-Go to `Cursor Settings` -> `MCP` -> `Add new MCP Server`. Use the following configuration:
-
-```js
-{
-  "mcpServers": {
-    "playwright-advanced": {
-      "command": "node",
-      "args": [
-        "/absolute/path/to/playwright-mcp-world/lib/index.js"
-      ]
-    }
-  }
-}
-```
-=======
->>>>>>> 95269108
-</details>
-
-<details>
-<summary>Gemini CLI</summary>
-
-Follow the MCP install [guide](https://github.com/google-gemini/gemini-cli/blob/main/docs/tools/mcp-server.md#configure-the-mcp-server-in-settingsjson), use the standard config above.
-
-<<<<<<< HEAD
-```js
-{
-  "mcpServers": {
-    "playwright": {
-      "command": "npx",
-      "args": [
-        "@mcp-world/playwright-mcp-world@latest"
-      ]
-    }
-  }
-}
-```
-=======
->>>>>>> 95269108
-</details>
-
-<details>
-<summary>Goose</summary>
-
-<<<<<<< HEAD
-Follow the MCP install [guide](https://modelcontextprotocol.io/quickstart/user).
-
-#### For original Playwright MCP:
-```js
-{
-  "mcpServers": {
-    "playwright": {
-      "command": "npx",
-      "args": [
-        "@mcp-world/playwright-mcp-world@latest"
-      ]
-    }
-  }
-}
-```
-
-#### For this advanced version (local):
-```js
-{
-  "mcpServers": {
-    "playwright-advanced": {
-      "command": "node",
-      "args": [
-        "/absolute/path/to/playwright-mcp-world/lib/index.js"
-      ]
-    }
-  }
-}
-```
-</details>
-=======
-#### Click the button to install:
->>>>>>> 95269108
-
-[![Install in Goose](https://block.github.io/goose/img/extension-install-dark.svg)](https://block.github.io/goose/extension?cmd=npx&arg=%40playwright%2Fmcp%40latest&id=playwright&name=Playwright&description=Interact%20with%20web%20pages%20through%20structured%20accessibility%20snapshots%20using%20Playwright)
-
-#### Or install manually:
-
-Go to `Advanced settings` -> `Extensions` -> `Add custom extension`. Name to your liking, use type `STDIO`, and set the `command` to `npx @playwright/mcp`. Click "Add Extension".
-</details>
-
-<details>
-<summary>Qodo Gen</summary>
-
-Open [Qodo Gen](https://docs.qodo.ai/qodo-documentation/qodo-gen) chat panel in VSCode or IntelliJ → Connect more tools → + Add new MCP → Paste the standard config above.
-
-Click <code>Save</code>.
-</details>
-
-<details>
-<summary>VS Code</summary>
-
-You can also install the Playwright MCP server using the VS Code CLI:
-
-<<<<<<< HEAD
-```js
-{
-  "mcpServers": {
-    "playwright": {
-      "command": "npx",
-      "args": [
-        "@mcp-world/playwright-mcp-world@latest"
-      ]
-    }
-  }
-}
-=======
-```bash
-# For VS Code
-code --add-mcp '{"name":"playwright","command":"npx","args":["@playwright/mcp@latest"]}'
->>>>>>> 95269108
 ```
 
 After installation, the Playwright MCP server will be available for use with your GitHub Copilot agent in VS Code.
@@ -287,7 +150,7 @@
 
 Playwright MCP server supports following arguments. They can be provided in the JSON configuration above, as a part of the `"args"` list:
 
-<!--- Options generated by update-readme.ts -->
+<!--- Options generated by update-readme.js -->
 
 ```
 > npx @mcp-world/playwright-mcp-world@latest --help
@@ -323,9 +186,8 @@
                                example ".com,chromium.org,.domain.com"
   --proxy-server <proxy>       specify proxy server, for example
                                "http://myproxy:3128" or "socks5://myproxy:8080"
-  --record-video <mode>        record video mode: "off", "on",
-                               "retain-on-failure", or "on-first-retry"
-  --record-video-size <size>   video size in pixels, for example "800,600"
+  --save-session               Whether to save the Playwright MCP session into
+                               the output directory.
   --save-trace                 Whether to save the Playwright Trace of the
                                session into the output directory.
   --storage-state <path>       path to the storage state file for isolated
@@ -422,13 +284,6 @@
       // ... other Playwright context options
     };
 
-    // Video recording configuration
-    // @see https://playwright.dev/docs/videos
-    recordVideo?: {
-      mode: 'off' | 'on' | 'retain-on-failure' | 'on-first-retry';
-      size?: { width: number, height: number };
-    };
-
     // CDP endpoint for connecting to existing browser
     cdpEndpoint?: string;
 
@@ -474,19 +329,19 @@
 ### Standalone MCP server
 
 When running headed browser on system w/o display or from worker processes of the IDEs,
-run the MCP server from environment with the DISPLAY and pass the `--port` flag to enable SSE transport.
+run the MCP server from environment with the DISPLAY and pass the `--port` flag to enable HTTP transport.
 
 ```bash
 npx @mcp-world/playwright-mcp-world@latest --port 8931
 ```
 
-And then in MCP client config, set the `url` to the SSE endpoint:
+And then in MCP client config, set the `url` to the HTTP endpoint:
 
 ```js
 {
   "mcpServers": {
     "playwright": {
-      "url": "http://localhost:8931/sse"
+      "url": "http://localhost:8931/mcp"
     }
   }
 }
@@ -502,7 +357,7 @@
   "mcpServers": {
     "playwright": {
       "command": "docker",
-      "args": ["run", "-i", "--rm", "--init", "--pull=always", "playwright-mcp"]
+      "args": ["run", "-i", "--rm", "--init", "--pull=always", "mcr.microsoft.com/playwright/mcp"]
     }
   }
 }
@@ -511,7 +366,7 @@
 You can build the Docker image yourself.
 
 ```
-docker build -t playwright-mcp .
+docker build -t mcr.microsoft.com/playwright/mcp .
 ```
 </details>
 
@@ -537,69 +392,14 @@
 ```
 </details>
 
-
 ### Tools
 
-<<<<<<< HEAD
-The tools are available in two modes:
-
-1. **Snapshot Mode** (default): Uses accessibility snapshots for better performance and reliability
-2. **Vision Mode**: Uses screenshots for visual-based interactions
-
-To use Vision Mode, add the `--vision` flag when starting the server:
-
-```js
-{
-  "mcpServers": {
-    "playwright": {
-      "command": "npx",
-      "args": [
-        "@mcp-world/playwright-mcp-world@latest",
-        "--vision"
-      ]
-    }
-  }
-}
-```
-
-Vision Mode works best with the computer use models that are able to interact with elements using
-X Y coordinate space, based on the provided screenshot.
-
-**Note:** All HTML content extraction tools (`browser_get_html_content`, `browser_get_outer_html`) are also available in Vision Mode, providing the same functionality regardless of the mode used.
-
-<!--- Tools generated by update-readme.ts -->
-
-<details>
-<summary><b>Interactions</b></summary>
-
-<!-- NOTE: This has been generated via update-readme.ts -->
-
-- **browser_snapshot**
-  - Title: Page snapshot
-  - Description: Capture accessibility snapshot of the current page, this is better than screenshot
-  - Parameters:
-    - `truncateSnapshot` (boolean, optional): Whether to truncate large snapshots at 20000 tokens. Defaults to true.
-    - `page` (number, optional): Page number to retrieve when snapshot is truncated. Defaults to 1.
-  - Read-only: **true**
-=======
 <!--- Tools generated by update-readme.js -->
 
 <details>
 <summary><b>Core automation</b></summary>
->>>>>>> d61aa16
-
-<!-- NOTE: This has been generated via update-readme.ts -->
-
-- **browser_element_snapshot** 🆕
-  - Title: Element snapshot
-  - Description: Capture accessibility snapshot of specific elements by locator(s). Better than screenshot for specific elements.
-  - **Enhancement**: Capture structured accessibility data for specific elements using locators
-  - Parameters:
-    - `locator` (string, optional): Playwright locator string to capture accessibility snapshot of a specific element (e.g., "#id", ".class", "text=Hello"). Cannot be combined with locators parameter.
-    - `locators` (array, optional): Array of Playwright locator strings to capture accessibility snapshots of multiple elements. Cannot be combined with locator parameter.
-  - Read-only: **true**
-
-<!-- NOTE: This has been generated via update-readme.ts -->
+
+<!-- NOTE: This has been generated via update-readme.js -->
 
 - **browser_click**
   - Title: Click
@@ -608,9 +408,10 @@
     - `element` (string): Human-readable element description used to obtain permission to interact with the element
     - `ref` (string): Exact target element reference from the page snapshot
     - `doubleClick` (boolean, optional): Whether to perform a double click instead of a single click
-  - Read-only: **false**
-
-<!-- NOTE: This has been generated via update-readme.ts -->
+    - `button` (string, optional): Button to click, defaults to left
+  - Read-only: **false**
+
+<!-- NOTE: This has been generated via update-readme.js -->
 
 - **browser_close**
   - Title: Close browser
@@ -638,18 +439,131 @@
     - `endRef` (string): Exact target element reference from the page snapshot
   - Read-only: **false**
 
-<!-- NOTE: This has been generated via update-readme.ts -->
+<!-- NOTE: This has been generated via update-readme.js -->
 
 - **browser_evaluate**
   - Title: Evaluate JavaScript
   - Description: Evaluate JavaScript expression on page or element
   - Parameters:
-<<<<<<< HEAD
+    - `function` (string): () => { /* code */ } or (element) => { /* code */ } when element is provided
+    - `element` (string, optional): Human-readable element description used to obtain permission to interact with the element
+    - `ref` (string, optional): Exact target element reference from the page snapshot
+  - Read-only: **false**
+
+<!-- NOTE: This has been generated via update-readme.js -->
+
+- **browser_file_upload**
+  - Title: Upload files
+  - Description: Upload one or multiple files
+  - Parameters:
+    - `paths` (array): The absolute paths to the files to upload. Can be a single file or multiple files.
+  - Read-only: **false**
+
+<!-- NOTE: This has been generated via update-readme.js -->
+
+- **browser_handle_dialog**
+  - Title: Handle a dialog
+  - Description: Handle a dialog
+  - Parameters:
+    - `accept` (boolean): Whether to accept the dialog.
+    - `promptText` (string, optional): The text of the prompt in case of a prompt dialog.
+  - Read-only: **false**
+
+<!-- NOTE: This has been generated via update-readme.js -->
+
+- **browser_hover**
+  - Title: Hover mouse
+  - Description: Hover over element on page
+  - Parameters:
     - `element` (string): Human-readable element description used to obtain permission to interact with the element
     - `ref` (string): Exact target element reference from the page snapshot
   - Read-only: **true**
 
-<!-- NOTE: This has been generated via update-readme.ts -->
+<!-- NOTE: This has been generated via update-readme.js -->
+
+- **browser_navigate**
+  - Title: Navigate to a URL
+  - Description: Navigate to a URL
+  - Parameters:
+    - `url` (string): The URL to navigate to
+  - Read-only: **false**
+
+<!-- NOTE: This has been generated via update-readme.js -->
+
+- **browser_navigate_back**
+  - Title: Go back
+  - Description: Go back to the previous page
+  - Parameters: None
+  - Read-only: **true**
+
+<!-- NOTE: This has been generated via update-readme.js -->
+
+- **browser_navigate_forward**
+  - Title: Go forward
+  - Description: Go forward to the next page
+  - Parameters: None
+  - Read-only: **true**
+
+<!-- NOTE: This has been generated via update-readme.js -->
+
+- **browser_network_requests**
+  - Title: List network requests
+  - Description: Returns all network requests since loading the page
+  - Parameters: None
+  - Read-only: **true**
+
+<!-- NOTE: This has been generated via update-readme.js -->
+
+- **browser_press_key**
+  - Title: Press a key
+  - Description: Press a key on the keyboard
+  - Parameters:
+    - `key` (string): Name of the key to press or a character to generate, such as `ArrowLeft` or `a`
+  - Read-only: **false**
+
+<!-- NOTE: This has been generated via update-readme.js -->
+
+- **browser_resize**
+  - Title: Resize browser window
+  - Description: Resize the browser window
+  - Parameters:
+    - `width` (number): Width of the browser window
+    - `height` (number): Height of the browser window
+  - Read-only: **true**
+
+<!-- NOTE: This has been generated via update-readme.js -->
+
+- **browser_select_option**
+  - Title: Select option
+  - Description: Select an option in a dropdown
+  - Parameters:
+    - `element` (string): Human-readable element description used to obtain permission to interact with the element
+    - `ref` (string): Exact target element reference from the page snapshot
+    - `values` (array): Array of values to select in the dropdown. This can be a single value or multiple values.
+  - Read-only: **false**
+
+<!-- NOTE: This has been generated via update-readme.js -->
+
+- **browser_snapshot**
+  - Title: Page snapshot
+  - Description: Capture accessibility snapshot of the current page, this is better than screenshot
+  - Parameters: None
+  - Read-only: **true**
+
+<!-- NOTE: This has been generated via update-readme.js -->
+
+- **browser_take_screenshot**
+  - Title: Take a screenshot
+  - Description: Take a screenshot of the current page. You can't perform actions based on the screenshot, use browser_snapshot for actions.
+  - Parameters:
+    - `raw` (boolean, optional): Whether to return without compression (in PNG format). Default is false, which returns a JPEG image.
+    - `filename` (string, optional): File name to save the screenshot to. Defaults to `page-{timestamp}.{png|jpeg}` if not specified.
+    - `element` (string, optional): Human-readable element description used to obtain permission to screenshot the element. If not provided, the screenshot will be taken of viewport. If element is provided, ref must be provided too.
+    - `ref` (string, optional): Exact target element reference from the page snapshot. If not provided, the screenshot will be taken of viewport. If ref is provided, element must be provided too.
+    - `fullPage` (boolean, optional): When true, takes a screenshot of the full scrollable page, instead of the currently visible viewport. Cannot be used with element screenshots.
+  - Read-only: **true**
+
+<!-- NOTE: This has been generated via update-readme.js -->
 
 - **browser_type**
   - Title: Type text
@@ -660,35 +574,9 @@
     - `text` (string): Text to type into the element
     - `submit` (boolean, optional): Whether to submit entered text (press Enter after)
     - `slowly` (boolean, optional): Whether to type one character at a time. Useful for triggering key handlers in the page. By default entire text is filled in at once.
-=======
-    - `function` (string): () => { /* code */ } or (element) => { /* code */ } when element is provided
-    - `element` (string, optional): Human-readable element description used to obtain permission to interact with the element
-    - `ref` (string, optional): Exact target element reference from the page snapshot
->>>>>>> d61aa16
-  - Read-only: **false**
-
-<!-- NOTE: This has been generated via update-readme.ts -->
-
-<<<<<<< HEAD
-- **browser_select_option**
-  - Title: Select option
-  - Description: Select an option in a dropdown
-  - Parameters:
-    - `element` (string): Human-readable element description used to obtain permission to interact with the element
-    - `ref` (string): Exact target element reference from the page snapshot
-    - `values` (array): Array of values to select in the dropdown. This can be a single value or multiple values.
-  - Read-only: **false**
-
-<!-- NOTE: This has been generated via update-readme.ts -->
-
-- **browser_press_key**
-  - Title: Press a key
-  - Description: Press a key on the keyboard
-  - Parameters:
-    - `key` (string): Name of the key to press or a character to generate, such as `ArrowLeft` or `a`
-  - Read-only: **false**
-
-<!-- NOTE: This has been generated via update-readme.ts -->
+  - Read-only: **false**
+
+<!-- NOTE: This has been generated via update-readme.js -->
 
 - **browser_wait_for**
   - Title: Wait for
@@ -699,313 +587,57 @@
     - `textGone` (string, optional): The text to wait for to disappear
   - Read-only: **true**
 
-<!-- NOTE: This has been generated via update-readme.ts -->
-
-=======
->>>>>>> d61aa16
-- **browser_file_upload**
-  - Title: Upload files
-  - Description: Upload one or multiple files
-  - Parameters:
-    - `paths` (array): The absolute paths to the files to upload. Can be a single file or multiple files.
-  - Read-only: **false**
-
-<!-- NOTE: This has been generated via update-readme.ts -->
-
-- **browser_handle_dialog**
-  - Title: Handle a dialog
-  - Description: Handle a dialog
-  - Parameters:
-    - `accept` (boolean): Whether to accept the dialog.
-    - `promptText` (string, optional): The text of the prompt in case of a prompt dialog.
-  - Read-only: **false**
-
-<!-- NOTE: This has been generated via update-readme.js -->
-
-- **browser_hover**
-  - Title: Hover mouse
-  - Description: Hover over element on page
-  - Parameters:
-    - `element` (string): Human-readable element description used to obtain permission to interact with the element
-    - `ref` (string): Exact target element reference from the page snapshot
-  - Read-only: **true**
-
-<!-- NOTE: This has been generated via update-readme.ts -->
-
-- **browser_navigate**
-  - Title: Navigate to a URL
-  - Description: Navigate to a URL
-  - Parameters:
-    - `url` (string): The URL to navigate to
-  - Read-only: **false**
-
-<!-- NOTE: This has been generated via update-readme.ts -->
-
-- **browser_navigate_back**
-  - Title: Go back
-  - Description: Go back to the previous page
+</details>
+
+<details>
+<summary><b>Tab management</b></summary>
+
+<!-- NOTE: This has been generated via update-readme.js -->
+
+- **browser_tab_close**
+  - Title: Close a tab
+  - Description: Close a tab
+  - Parameters:
+    - `index` (number, optional): The index of the tab to close. Closes current tab if not provided.
+  - Read-only: **false**
+
+<!-- NOTE: This has been generated via update-readme.js -->
+
+- **browser_tab_list**
+  - Title: List tabs
+  - Description: List browser tabs
   - Parameters: None
   - Read-only: **true**
 
-<!-- NOTE: This has been generated via update-readme.ts -->
-
-- **browser_navigate_forward**
-  - Title: Go forward
-  - Description: Go forward to the next page
-  - Parameters: None
-  - Read-only: **true**
-
-<!-- NOTE: This has been generated via update-readme.js -->
-
-- **browser_network_requests**
-  - Title: List network requests
-  - Description: Returns all network requests since loading the page
-  - Parameters: None
-  - Read-only: **true**
-
-<!-- NOTE: This has been generated via update-readme.js -->
-
-- **browser_press_key**
-  - Title: Press a key
-  - Description: Press a key on the keyboard
-  - Parameters:
-    - `key` (string): Name of the key to press or a character to generate, such as `ArrowLeft` or `a`
-  - Read-only: **false**
-
-<!-- NOTE: This has been generated via update-readme.js -->
-
-- **browser_resize**
-  - Title: Resize browser window
-  - Description: Resize the browser window
-  - Parameters:
-    - `width` (number): Width of the browser window
-    - `height` (number): Height of the browser window
-  - Read-only: **true**
-
-<!-- NOTE: This has been generated via update-readme.js -->
-
-- **browser_select_option**
-  - Title: Select option
-  - Description: Select an option in a dropdown
-  - Parameters:
-    - `element` (string): Human-readable element description used to obtain permission to interact with the element
-    - `ref` (string): Exact target element reference from the page snapshot
-    - `values` (array): Array of values to select in the dropdown. This can be a single value or multiple values.
-  - Read-only: **false**
-
-<!-- NOTE: This has been generated via update-readme.js -->
-
-- **browser_snapshot**
-  - Title: Page snapshot
-  - Description: Capture accessibility snapshot of the current page, this is better than screenshot
-  - Parameters: None
-  - Read-only: **true**
-
-<!-- NOTE: This has been generated via update-readme.ts -->
-
-- **browser_take_screenshot** ⭐
-  - Title: Take a screenshot
-  - Description: Take a screenshot of the current page. You can't perform actions based on the screenshot, use browser_snapshot for actions.
-  - **Enhancement**: Enhanced with fullPage and locator support for flexible screenshot capture
-  - Parameters:
-    - `raw` (boolean, optional): Whether to return without compression (in PNG format). Default is false, which returns a JPEG image.
-    - `filename` (string, optional): File name to save the screenshot to. Defaults to `page-{timestamp}.{png|jpeg}` if not specified.
-    - `fullPage` (boolean, optional): Whether to take a screenshot of the full scrollable page. Cannot be combined with element/ref/locator parameters.
-    - `locator` (string, optional): Playwright locator string to screenshot a specific element (e.g., "#id", ".class", "text=Hello"). Cannot be combined with element/ref/fullPage parameters.
-    - `element` (string, optional): Human-readable element description used to obtain permission to screenshot the element. If not provided, the screenshot will be taken of viewport. If element is provided, ref must be provided too.
-    - `ref` (string, optional): Exact target element reference from the page snapshot. If not provided, the screenshot will be taken of viewport. If ref is provided, element must be provided too.
-    - `format` (string, optional): Image format (defaults to png if raw is true, jpeg otherwise)
-    - `quality` (number, optional): JPEG quality (0-100), defaults to 50 for JPEG format
-    - `captureSnapshot` (boolean, optional): Whether to capture a page snapshot after taking the screenshot. Defaults to false.
-  - Read-only: **true**
-
-<!-- NOTE: This has been generated via update-readme.ts -->
-
-- **browser_type**
-  - Title: Type text
-  - Description: Type text into editable element
-  - Parameters:
-<<<<<<< HEAD
-    - `filename` (string, optional): File name to save the pdf to. Defaults to `page-{timestamp}.pdf` if not specified.
-  - Read-only: **true**
-
-<!-- NOTE: This has been generated via update-readme.ts -->
-
-- **get_video_path**
-  - Title: Get video path
-  - Description: Get the path to the video recording for the current or specified tab. Returns the video file path if recording is enabled.
-  - Parameters:
-    - `tabIndex` (number, optional): Tab index (1-based). If not provided, uses the current tab.
-  - Read-only: **true**
-
-<!-- NOTE: This has been generated via update-readme.ts -->
-
-- **save_video**
-  - Title: Save video
-  - Description: Save the video recording for the current or specified tab to the output directory.
-  - Parameters:
-    - `tabIndex` (number, optional): Tab index (1-based). If not provided, uses the current tab.
-    - `filename` (string, optional): Custom filename for the saved video (without extension). If not provided, uses a default name.
-  - Read-only: **true**
-
-<!-- NOTE: This has been generated via update-readme.ts -->
-
-- **list_video_files**
-  - Title: List video files
-  - Description: List all video files in the output directory.
-  - Parameters: None
-  - Read-only: **true**
-
-<!-- NOTE: This has been generated via update-readme.ts -->
-
-- **browser_network_requests**
-  - Title: List network requests
-  - Description: Returns all network requests since loading the page
-  - Parameters: None
-  - Read-only: **true**
-
-<!-- NOTE: This has been generated via update-readme.ts -->
-
-- **browser_console_messages**
-  - Title: Get console messages
-  - Description: Returns all console messages
-  - Parameters: None
-  - Read-only: **true**
-
-<!-- NOTE: This has been generated via update-readme.ts -->
-
-- **browser_get_html_content** 🆕
-  - Title: Get HTML content
-  - Description: Get HTML content of the current page or specific elements. Returns full page HTML by default, or HTML of specific elements when locator(s) provided.
-  - **Enhancement**: Extract HTML content from page or specific elements with flexible locator support
-  - Parameters:
-    - `locator` (string, optional): Playwright locator string to get HTML content of a specific element (e.g., "#id", ".class", "text=Hello"). Cannot be combined with locators parameter.
-    - `locators` (array, optional): Array of Playwright locator strings to get HTML content of multiple elements. Cannot be combined with locator parameter.
-  - Read-only: **true**
-
-<!-- NOTE: This has been generated via update-readme.ts -->
-
-- **browser_get_outer_html** 🆕
-  - Title: Get outer HTML content
-  - Description: Get outer HTML content of specific elements (includes the element tag itself). Requires locator(s) to be specified.
-  - **Enhancement**: Get complete element HTML including the element tag itself
-  - Parameters:
-    - `locator` (string, optional): Playwright locator string to get outer HTML content of a specific element (e.g., "#id", ".class", "text=Hello"). Cannot be combined with locators parameter.
-    - `locators` (array, optional): Array of Playwright locator strings to get outer HTML content of multiple elements. Cannot be combined with locator parameter.
-  - Read-only: **true**
-
-</details>
-
-<details>
-<summary><b>Utilities</b></summary>
-
-<!-- NOTE: This has been generated via update-readme.ts -->
+<!-- NOTE: This has been generated via update-readme.js -->
+
+- **browser_tab_new**
+  - Title: Open a new tab
+  - Description: Open a new tab
+  - Parameters:
+    - `url` (string, optional): The URL to navigate to in the new tab. If not provided, the new tab will be blank.
+  - Read-only: **true**
+
+<!-- NOTE: This has been generated via update-readme.js -->
+
+- **browser_tab_select**
+  - Title: Select a tab
+  - Description: Select a tab by index
+  - Parameters:
+    - `index` (number): The index of the tab to select
+  - Read-only: **true**
+
+</details>
+
+<details>
+<summary><b>Browser installation</b></summary>
+
+<!-- NOTE: This has been generated via update-readme.js -->
 
 - **browser_install**
   - Title: Install the browser specified in the config
   - Description: Install the browser specified in the config. Call this if you get an error about the browser not being installed.
   - Parameters: None
-=======
-    - `element` (string): Human-readable element description used to obtain permission to interact with the element
-    - `ref` (string): Exact target element reference from the page snapshot
-    - `text` (string): Text to type into the element
-    - `submit` (boolean, optional): Whether to submit entered text (press Enter after)
-    - `slowly` (boolean, optional): Whether to type one character at a time. Useful for triggering key handlers in the page. By default entire text is filled in at once.
->>>>>>> d61aa16
-  - Read-only: **false**
-
-<!-- NOTE: This has been generated via update-readme.ts -->
-
-- **browser_evaluate**
-  - Title: Execute JavaScript
-  - Description: Execute JavaScript code in the browser context and return the result
-  - Parameters:
-    - `expression` (string): JavaScript expression or function to evaluate
-    - `args` (array, optional): Arguments to pass to the function (must be serializable)
-    - `awaitPromise` (boolean, optional): Whether to wait for promises to resolve
-    - `timeout` (number, optional): Maximum execution time in milliseconds
-  - Read-only: **false**
-
-<!-- NOTE: This has been generated via update-readme.ts -->
-
-<<<<<<< HEAD
-- **browser_close**
-  - Title: Close browser
-  - Description: Close the page
-  - Parameters: None
-  - Read-only: **true**
-
-<!-- NOTE: This has been generated via update-readme.ts -->
-
-- **browser_resize**
-  - Title: Resize browser window
-  - Description: Resize the browser window
-=======
-- **browser_wait_for**
-  - Title: Wait for
-  - Description: Wait for text to appear or disappear or a specified time to pass
->>>>>>> d61aa16
-  - Parameters:
-    - `time` (number, optional): The time to wait in seconds
-    - `text` (string, optional): The text to wait for
-    - `textGone` (string, optional): The text to wait for to disappear
-  - Read-only: **true**
-
-</details>
-
-<details>
-<summary><b>Tab management</b></summary>
-
-<!-- NOTE: This has been generated via update-readme.js -->
-
-- **browser_tab_close**
-  - Title: Close a tab
-  - Description: Close a tab
-  - Parameters:
-    - `index` (number, optional): The index of the tab to close. Closes current tab if not provided.
-  - Read-only: **false**
-
-<!-- NOTE: This has been generated via update-readme.ts -->
-
-- **browser_tab_list**
-  - Title: List tabs
-  - Description: List browser tabs
-  - Parameters: None
-  - Read-only: **true**
-
-<!-- NOTE: This has been generated via update-readme.ts -->
-
-- **browser_tab_new**
-  - Title: Open a new tab
-  - Description: Open a new tab
-  - Parameters:
-    - `url` (string, optional): The URL to navigate to in the new tab. If not provided, the new tab will be blank.
-  - Read-only: **true**
-
-<!-- NOTE: This has been generated via update-readme.ts -->
-
-- **browser_tab_select**
-  - Title: Select a tab
-  - Description: Select a tab by index
-  - Parameters:
-    - `index` (number): The index of the tab to select
-  - Read-only: **true**
-
-<<<<<<< HEAD
-<!-- NOTE: This has been generated via update-readme.ts -->
-=======
-</details>
-
-<details>
-<summary><b>Browser installation</b></summary>
-
-<!-- NOTE: This has been generated via update-readme.js -->
->>>>>>> d61aa16
-
-- **browser_install**
-  - Title: Install the browser specified in the config
-  - Description: Install the browser specified in the config. Call this if you get an error about the browser not being installed.
-  - Parameters: None
   - Read-only: **false**
 
 </details>
@@ -1013,45 +645,18 @@
 <details>
 <summary><b>Coordinate-based (opt-in via --caps=vision)</b></summary>
 
-<!-- NOTE: This has been generated via update-readme.ts -->
-
-<<<<<<< HEAD
-- **browser_screen_capture** ⭐
-  - Title: Take a screenshot
-  - Description: Take a screenshot of the current page
-  - **Enhancement**: Enhanced with fullPage and locator/locators support for flexible vision mode capture
-  - Parameters:
-    - `fullPage` (boolean, optional): Whether to take a screenshot of the full scrollable page. Cannot be combined with locator/locators parameters.
-    - `locator` (string, optional): Playwright locator string to screenshot a specific element (e.g., "#id", ".class", "text=Hello"). Cannot be combined with fullPage/locators parameters.
-    - `locators` (array, optional): Array of Playwright locator strings to screenshot multiple elements. Cannot be combined with fullPage/locator parameters.
-  - Read-only: **true**
-
-<!-- NOTE: This has been generated via update-readme.ts -->
-
-- **browser_screen_move_mouse**
-  - Title: Move mouse
-  - Description: Move mouse to a given position
+<!-- NOTE: This has been generated via update-readme.js -->
+
+- **browser_mouse_click_xy**
+  - Title: Click
+  - Description: Click left mouse button at a given position
   - Parameters:
     - `element` (string): Human-readable element description used to obtain permission to interact with the element
     - `x` (number): X coordinate
     - `y` (number): Y coordinate
-  - Read-only: **true**
-
-<!-- NOTE: This has been generated via update-readme.ts -->
-
-- **browser_screen_click**
-=======
-- **browser_mouse_click_xy**
->>>>>>> d61aa16
-  - Title: Click
-  - Description: Click left mouse button at a given position
-  - Parameters:
-    - `element` (string): Human-readable element description used to obtain permission to interact with the element
-    - `x` (number): X coordinate
-    - `y` (number): Y coordinate
-  - Read-only: **false**
-
-<!-- NOTE: This has been generated via update-readme.ts -->
+  - Read-only: **false**
+
+<!-- NOTE: This has been generated via update-readme.js -->
 
 - **browser_mouse_drag_xy**
   - Title: Drag mouse
@@ -1064,51 +669,23 @@
     - `endY` (number): End Y coordinate
   - Read-only: **false**
 
-<!-- NOTE: This has been generated via update-readme.ts -->
+<!-- NOTE: This has been generated via update-readme.js -->
 
 - **browser_mouse_move_xy**
   - Title: Move mouse
   - Description: Move mouse to a given position
   - Parameters:
-<<<<<<< HEAD
-    - `text` (string): Text to type into the element
-    - `submit` (boolean, optional): Whether to submit entered text (press Enter after)
-  - Read-only: **false**
-
-<!-- NOTE: This has been generated via update-readme.ts -->
-
-- **browser_press_key**
-  - Title: Press a key
-  - Description: Press a key on the keyboard
-  - Parameters:
-    - `key` (string): Name of the key to press or a character to generate, such as `ArrowLeft` or `a`
-  - Read-only: **false**
-
-<!-- NOTE: This has been generated via update-readme.ts -->
-
-- **browser_wait_for**
-  - Title: Wait for
-  - Description: Wait for text to appear or disappear or a specified time to pass
-  - Parameters:
-    - `time` (number, optional): The time to wait in seconds
-    - `text` (string, optional): The text to wait for
-    - `textGone` (string, optional): The text to wait for to disappear
-  - Read-only: **true**
-
-<!-- NOTE: This has been generated via update-readme.ts -->
-=======
     - `element` (string): Human-readable element description used to obtain permission to interact with the element
     - `x` (number): X coordinate
     - `y` (number): Y coordinate
   - Read-only: **true**
 
 </details>
->>>>>>> d61aa16
 
 <details>
 <summary><b>PDF generation (opt-in via --caps=pdf)</b></summary>
 
-<!-- NOTE: This has been generated via update-readme.ts -->
+<!-- NOTE: This has been generated via update-readme.js -->
 
 - **browser_pdf_save**
   - Title: Save as PDF
@@ -1117,28 +694,6 @@
     - `filename` (string, optional): File name to save the pdf to. Defaults to `page-{timestamp}.pdf` if not specified.
   - Read-only: **true**
 
-<!-- NOTE: This has been generated via update-readme.ts -->
-
-- **browser_get_html_content** 🆕
-  - Title: Get HTML content
-  - Description: Get HTML content of the current page or specific elements. Returns full page HTML by default, or HTML of specific elements when locator(s) provided.
-  - **Enhancement**: Extract HTML content from page or specific elements with flexible locator support
-  - Parameters:
-    - `locator` (string, optional): Playwright locator string to get HTML content of a specific element (e.g., "#id", ".class", "text=Hello"). Cannot be combined with locators parameter.
-    - `locators` (array, optional): Array of Playwright locator strings to get HTML content of multiple elements. Cannot be combined with locator parameter.
-  - Read-only: **true**
-
-<!-- NOTE: This has been generated via update-readme.ts -->
-
-- **browser_get_outer_html** 🆕
-  - Title: Get outer HTML content
-  - Description: Get outer HTML content of specific elements (includes the element tag itself). Requires locator(s) to be specified.
-  - **Enhancement**: Get complete element HTML including the element tag itself
-  - Parameters:
-    - `locator` (string, optional): Playwright locator string to get outer HTML content of a specific element (e.g., "#id", ".class", "text=Hello"). Cannot be combined with locators parameter.
-    - `locators` (array, optional): Array of Playwright locator strings to get outer HTML content of multiple elements. Cannot be combined with locator parameter.
-  - Read-only: **true**
-
 </details>
 
 
